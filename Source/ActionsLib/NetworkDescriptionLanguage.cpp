//
// Copyright (c) Microsoft. All rights reserved.
// Licensed under the MIT license. See LICENSE.md file in the project root for full license information.
//
// NetworkDescriptionLanguage.cpp : Code used to interpret the Network Description Language.
//

#define _CRT_SECURE_NO_WARNINGS // "secure" CRT not available on all platforms  --add this at the top of all CPP files that give "function or variable may be unsafe" warnings

#include "NetworkDescriptionLanguage.h"
#include "NDLNetworkBuilder.h"

#include "ConvolutionalNodes.h"
#include "DeprecatedNodes.h"
#include "EvaluationNodes.h"
#include "InputAndParamNodes.h"
#include "LinearAlgebraNodes.h"
#include "NonlinearityNodes.h"
#include "PreComputeNodes.h"
#include "ReshapingNodes.h"
#include "RecurrentNodes.h"
#include "SpecialPurposeNodes.h"
#include "TrainingNodes.h"

using namespace std;

namespace Microsoft { namespace MSR { namespace CNTK {

// DuplicateNode - Duplicate a node in a macro as needed (it might already exist)
// node - node we are duplicating
// return - the new duplicated node if it didn't exist, or the previously duplicated node if it already did
template <typename ElemType>
NDLNode<ElemType>* NDLScript<ElemType>::DuplicateNode(NDLNode<ElemType>* node)
{
    NDLNode<ElemType>* newNode = node->Copy();
    m_children.push_back(newNode);
    newNode->SetParentScript(this);
    return newNode;
}

template <typename ElemType>
NDLScript<ElemType>::NDLScript(const NDLScript& copyMe)
    : ConfigParser(copyMe)
{
    m_baseName = copyMe.m_baseName;
    m_scriptString = copyMe.m_scriptString;
    m_macroNode = copyMe.m_macroNode;
    m_noDefinitions = copyMe.m_noDefinitions; // no definitions can be made in this script, interpret all macro/function names as calls
    m_definingMacro = false;                  // not defining when expanding macros (only reason to call this method
    m_cn = copyMe.m_cn;                       // computation network to use for backup symbol lookup. Used for MEL where NDL and network nodes are mixed

    // script lines in parsed node order
    for (NDLNode<ElemType>* node : copyMe.m_script)
    {
        // duplicate this node
        NDLNode<ElemType>* newNode = DuplicateNode(node);
        AddSymbol(newNode->GetName(), newNode);

        // now get the parameters to the functions added
        ConfigValue value = newNode->GetParamString();
        ParseParameters(newNode, value, true /*createNew*/);

        // add it to the new script
        m_script.push_back(newNode);
    }

    // now search the symbol table for other symbols that haven't been copied yet
    // this happens for constants defined in macros and such
    for (std::pair<std::string, NDLNode<ElemType>*> pair : copyMe.m_symbols)
    {
        // if we can't find the symbol in the copied symbol table, copy it here
        if (m_symbols.find(pair.first) == end(m_symbols))
        {
            // duplicate this node
            NDLNode<ElemType>* newNode = DuplicateNode(pair.second);
            AddSymbol(pair.first, newNode);
            // anything that takes parameters should be evaluated in the script loop
            assert(newNode->GetParamString().empty());
        }
    }
    // NOTE: the child nodes get populated as the nodes are duplicated in the loop above
    // we shouldn't try to duplicate them separately
}

// copy constructor, creates a new disconnected copy of this node
// doesn't copy everything, so use for macro expansion only (it's private)
// copyMe - node to copy
template <typename ElemType>
NDLNode<ElemType>::NDLNode(const NDLNode<ElemType>& copyMe)
{
    m_name        = copyMe.m_name;        // value on the left of the equals
    m_value       = copyMe.m_value;       // value on the right of the equals (CN node name, or value)
    m_parent      = copyMe.m_parent;      // parent script
    m_type        = copyMe.m_type;        // type of node
    m_paramString = copyMe.m_paramString; // parameter of a function/array
    m_paramMacro  = copyMe.m_paramMacro;  // parameter of a macro (the variables used in the macro definition)
    // don't copy over m_parameters, they will be reparsed after the copy

    m_eval = nullptr; // pointer to an arbitrary eval structure
    // script for macro calls, need to expand the macro for each call
    // if it's not expanded the evalValue will be overwitten on multiple calls to a macro
    m_script = (copyMe.m_script) ? new NDLScript<ElemType>(*copyMe.m_script) : nullptr;
}
template <typename ElemType>
NDLScript<ElemType>::NDLScript(const NDLScript&& moveMe)
    : ConfigParser(move(moveMe))
{
    m_baseName      = move(moveMe.m_baseName);
    m_scriptString  = move(moveMe.m_scriptString);
    m_script        = move(moveMe.m_script);        // script lines in parsed node order, macros will have definition followed by body
    m_symbols       = move(moveMe.m_symbols);       // symbol table
    m_macroNode     = move(moveMe.m_macroNode);     // set when interpretting a macro definition
    m_noDefinitions = move(moveMe.m_noDefinitions); // no definitions can be made in this script, interpret all macro/function names as calls
    m_definingMacro = move(moveMe.m_definingMacro);
    m_children      = move(moveMe.m_children);      // child nodes. Note that m_script nodes may not be children of this object, they include macro nodes
    m_cn            = move(moveMe.m_cn);            // computation network to use for backup symbol lookup. Used for MEL where NDL and network nodes are mixed
}

// EqualInsensitive - check to see if two nodes are equal
// string1 - [in,out] string to compare, if comparision is equal insensitive but not sensitive, will replace with sensitive version
// string2 - second string to compare
// alternate - alternate naming of the string
// return - true if strings are equal insensitive and modifies string1 to sensitive version if different
bool EqualInsensitive(std::wstring& string1, const std::wstring& string2, const wchar_t* alternate /*=NULL*/)
{
    bool equal = EqualCI(string1, string2) ||
                 (alternate && EqualCI(string1, alternate));

    if (equal)
        string1 = string2;

    return equal;
}

// ++ operator for this enum, so loops work
NDLPass& operator++(NDLPass& ndlPass)
{
    assert(ndlPass != ndlPassMax);
    ndlPass = static_cast<NDLPass>(ndlPass + 1);
    return ndlPass;
}

// CheckFunction - check to see if we match a function name
// string1 - [in,out] string to compare, if comparision is equal and at least half the full node name will replace with full node name
// allowUndeterminedVariable - [out] set to true if undetermined variables (symbols yet to be defined) are allowed here
// return - true if function name found
bool CheckFunction(std::string& p_nodeType, bool* allowUndeterminedVariable)
{
    if (allowUndeterminedVariable)
        *allowUndeterminedVariable = true; // be default we allow undetermined variables

    wstring nodeType = msra::strfun::utf16(p_nodeType);
    bool ret = false;
         if (EqualInsensitive(nodeType, OperationNameOf(AbsNode))) ret = true;
    else if (EqualInsensitive(nodeType, OperationNameOf(AveragePoolingNode))) ret = true;
    else if (EqualInsensitive(nodeType, OperationNameOf(BatchNormalizationNode))) ret = true;
#ifdef COMING_SOON
    else if (EqualInsensitive(nodeType, OperationNameOf(CRFNode), L"CRF")) ret = true;
#endif
    else if (EqualInsensitive(nodeType, OperationNameOf(ClassBasedCrossEntropyWithSoftmaxNode), L"CBCEWithSM")) ret = true;
	else if (EqualInsensitive(nodeType, OperationNameOf(ComparisonEqualNode))) ret = true;
	else if (EqualInsensitive(nodeType, OperationNameOf(ComparisonGreaterEqualNode))) ret = true;
	else if (EqualInsensitive(nodeType, OperationNameOf(ComparisonGreaterNode))) ret = true;
	else if (EqualInsensitive(nodeType, OperationNameOf(ComparisonLessEqualNode))) ret = true;
	else if (EqualInsensitive(nodeType, OperationNameOf(ComparsionLessNode))) ret = true;
	else if (EqualInsensitive(nodeType, OperationNameOf(ComparisonNotEqualNode))) ret = true;
    else if (EqualInsensitive(nodeType, OperationNameOf(ClipNode))) ret = true;
    else if (EqualInsensitive(nodeType, OperationNameOf(ConvolutionNode), L"Convolve")) ret = true;
    else if (EqualInsensitive(nodeType, OperationNameOf(PoolingNode))) ret = true;
    else if (EqualInsensitive(nodeType, OperationNameOf(CosDistanceNode), L"CosDist")) ret = true;
    else if (EqualInsensitive(nodeType, OperationNameOf(CosDistanceWithNegativeSamplesNode), L"CosWithNegSamples")) ret = true;
    else if (EqualInsensitive(nodeType, OperationNameOf(CosineNode), L"Cos")) ret = true;
    else if (EqualInsensitive(nodeType, OperationNameOf(CrossEntropyNode))) ret = true;
    else if (EqualInsensitive(nodeType, OperationNameOf(CrossEntropyWithSoftmaxNode), L"CEWithSM")) ret = true;
    else if (EqualInsensitive(nodeType, OperationNameOf(DiagTimesNode))) ret = true;
    else if (EqualInsensitive(nodeType, OperationNameOf(DiagonalNode))) ret = true;
    else if (EqualInsensitive(nodeType, OperationNameOf(DropoutNode))) ret = true;
    else if (EqualInsensitive(nodeType, OperationNameOf(DummyCriterionNode), L"DummyCriterion")) ret = true;
    else if (EqualInsensitive(nodeType, OperationNameOf(ElementTimesNode))) ret = true;
    else if (EqualInsensitive(nodeType, OperationNameOf(ErrorPredictionNode), L"ClassificationError")) ret = true;
    else if (EqualInsensitive(nodeType, OperationNameOf(ExpNode))) ret = true;
    else if (EqualInsensitive(nodeType, OperationNameOf(FloorNode))) ret = true;
    else if (EqualInsensitive(nodeType, OperationNameOf(FutureValueNode))) ret = true;
<<<<<<< HEAD
    else if (EqualInsensitive(nodeType, OperationNameOf(IRMetricEvalNode), L"IRMetricEval")) ret = true;
=======
    else if (EqualInsensitive(nodeType, OperationNameOf(SparseElementTimesNode))) ret = true;
    else if (EqualInsensitive(nodeType, OperationNameOf(SparseElementAndXNode))) ret = true;
>>>>>>> ed2b221b
#ifdef COMING_SOON
    else if (EqualInsensitive(nodeType, OperationNameOf(GMMLogLikelihoodNode), L"GMMLL")) ret = true;
#endif
    else if (EqualInsensitive(nodeType, OperationNameOf(HardmaxNode))) ret = true;
    else if (EqualInsensitive(nodeType, OperationNameOf(IfNode), L"If")) ret = true;
    else if (EqualInsensitive(nodeType, OperationNameOf(InputValue), L"Input")) ret = true;
	else if (EqualInsensitive(nodeType, OperationNameOf(IRMetricNode), L"IRMetric")) ret = true;
	else if (EqualInsensitive(nodeType, OperationNameOf(InvStdDevNode))) ret = true;
	else if (EqualInsensitive(nodeType, OperationNameOf(KhatriRaoProductNode), L"ColumnwiseCrossProduct")) ret = true;
    else if (EqualInsensitive(nodeType, OperationNameOf(LearnableParameter), L"Parameter")) ret = true;
    else if (EqualInsensitive(nodeType, OperationNameOf(LogNode))) ret = true;
    else if (EqualInsensitive(nodeType, OperationNameOf(LogSoftmaxNode))) ret = true;
    else if (EqualInsensitive(nodeType, OperationNameOf(LogisticNode), L"Logistic")) ret = true;
    else if (EqualInsensitive(nodeType, OperationNameOf(LookupTableNode))) ret = true;
    else if (EqualInsensitive(nodeType, OperationNameOf(MatrixL1RegNode), L"L1Reg")) ret = true;
    else if (EqualInsensitive(nodeType, OperationNameOf(MatrixL2RegNode), L"L2Reg")) ret = true;
    else if (EqualInsensitive(nodeType, OperationNameOf(MaxPoolingNode))) ret = true;
    else if (EqualInsensitive(nodeType, OperationNameOf(MeanNode))) ret = true;
    else if (EqualInsensitive(nodeType, OperationNameOf(MinusNode))) ret = true;
    else if (EqualInsensitive(nodeType, OperationNameOf(NegateNode))) ret = true;
	else if (EqualInsensitive(nodeType, OperationNameOf(OrderedCrossEntropyWithSoftmaxNode), L"OCEWSM")) ret = true;
    else if (EqualInsensitive(nodeType, OperationNameOf(PastValueNode), L"Delay")) ret = true;
    else if (EqualInsensitive(nodeType, OperationNameOf(PerDimMeanVarDeNormalizationNode), L"PerDimMVDeNorm")) ret = true;
    else if (EqualInsensitive(nodeType, OperationNameOf(PerDimMeanVarNormalizationNode), L"PerDimMVNorm")) ret = true;
    else if (EqualInsensitive(nodeType, OperationNameOf(PlusNode))) ret = true;
    else if (EqualInsensitive(nodeType, OperationNameOf(ReciprocalNode))) ret = true;
    else if (EqualInsensitive(nodeType, OperationNameOf(RectifiedLinearNode), L"ReLU")) ret = true;
    else if (EqualInsensitive(nodeType, OperationNameOf(ReshapeNode))) ret = true;
    else if (EqualInsensitive(nodeType, OperationNameOf(RowRepeatNode))) ret = true;
    else if (EqualInsensitive(nodeType, OperationNameOf(RowStackNode))) ret = true;
    else if (EqualInsensitive(nodeType, OperationNameOf(SparseRowStackNode))) ret = true;    
#ifdef COMING_SOON
    else if (EqualInsensitive(nodeType, OperationNameOf(SequenceDecoderNode), L"SEWithSM")) ret = true;
#endif
    else if (EqualInsensitive(nodeType, OperationNameOf(SequenceWithSoftmaxNode), L"SEWithSM")) ret = true;
    else if (EqualInsensitive(nodeType, OperationNameOf(SigmoidNode))) ret = true;
    else if (EqualInsensitive(nodeType, OperationNameOf(SinNode))) ret = true;
    else if (EqualInsensitive(nodeType, OperationNameOf(SoftmaxNode))) ret = true;
    else if (EqualInsensitive(nodeType, OperationNameOf(SparseInputValue), L"SparseInput")) ret = true;
    else if (EqualInsensitive(nodeType, OperationNameOf(SqrtNode))) ret = true;
    else if (EqualInsensitive(nodeType, OperationNameOf(SquareErrorNode), L"SE")) ret = true;
    else if (EqualInsensitive(nodeType, OperationNameOf(SumColumnElementsNode))) ret = true;
    else if (EqualInsensitive(nodeType, OperationNameOf(SumElementsNode))) ret = true;
    else if (EqualInsensitive(nodeType, OperationNameOf(TanhNode))) ret = true;
    else if (EqualInsensitive(nodeType, OperationNameOf(TimesNode))) ret = true;
    //else if (EqualInsensitive(nodeType, OperationNameOf(TransposeDimensionsNode))) ret = true; // not supported from NDL, use Transpose()
    else if (EqualInsensitive(nodeType, OperationNameOf(TransposeTimesNode))) ret = true;
    // legacy names:
    else if (EqualInsensitive(nodeType, L"ColumnElementTimes")) ret = true;
    else if (EqualInsensitive(nodeType, L"Constant", L"Const")) ret = true;
    else if (EqualInsensitive(nodeType, L"ImageInput", L"Image")) ret = true;
    else if (EqualInsensitive(nodeType, L"ImageParameter")) ret = true;
    else if (EqualInsensitive(nodeType, L"RowElementTimes")) ret = true;
    else if (EqualInsensitive(nodeType, L"RowSlice")) ret = true;
    else if (EqualInsensitive(nodeType, L"Scale")) ret = true;
    else if (EqualInsensitive(nodeType, L"SparseImageInput", L"SparseImage")) ret = true;
    else if (EqualInsensitive(nodeType, L"Transpose")) ret = true;

    // return the actual node name in the parameter if we found something
    if (ret)
        p_nodeType = msra::strfun::utf8(nodeType);
    return ret;
}

template <typename ElemType>
NDLScript<ElemType> NDLScript<ElemType>::s_global("global");

// declare the static variables from the classes
template <>
NDLScript<float> NDLScript<float>::s_global{};
template <>
NDLScript<double> NDLScript<double>::s_global{};

template <>
int NDLNode<float>::s_nameCounter = 0;
template <>
int NDLNode<double>::s_nameCounter = 0;

template class NDLNode<float>;
template class NDLNode<double>;

template class NDLScript<float>;
template class NDLScript<double>;
} } }<|MERGE_RESOLUTION|>--- conflicted
+++ resolved
@@ -181,12 +181,9 @@
     else if (EqualInsensitive(nodeType, OperationNameOf(ExpNode))) ret = true;
     else if (EqualInsensitive(nodeType, OperationNameOf(FloorNode))) ret = true;
     else if (EqualInsensitive(nodeType, OperationNameOf(FutureValueNode))) ret = true;
-<<<<<<< HEAD
     else if (EqualInsensitive(nodeType, OperationNameOf(IRMetricEvalNode), L"IRMetricEval")) ret = true;
-=======
     else if (EqualInsensitive(nodeType, OperationNameOf(SparseElementTimesNode))) ret = true;
     else if (EqualInsensitive(nodeType, OperationNameOf(SparseElementAndXNode))) ret = true;
->>>>>>> ed2b221b
 #ifdef COMING_SOON
     else if (EqualInsensitive(nodeType, OperationNameOf(GMMLogLikelihoodNode), L"GMMLL")) ret = true;
 #endif
