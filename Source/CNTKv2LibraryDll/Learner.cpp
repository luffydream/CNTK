//
// Copyright (c) Microsoft. All rights reserved.
// Licensed under the MIT license. See LICENSE.md file in the project root for full license information.
//

#include "stdafx.h"
#include "Learner.h"
#include "TensorView.h"
#include "Utils.h"
#include "Serialization.h"

#define UPDATE_FUNCTION                                                                                       \
    switch (smoothedGradientValue->GetDataType())                                                             \
    {                                                                                                         \
    case DataType::Float:                                                                                     \
        Update<float>(parameter, gradientValue, smoothedGradientValue, trainingSampleCount);                  \
        break;                                                                                                \
    case DataType::Double:                                                                                    \
        Update<double>(parameter, gradientValue, smoothedGradientValue, trainingSampleCount);                 \
        break;                                                                                                \
    default:                                                                                                  \
        NOT_IMPLEMENTED;                                                                                      \
    }

using namespace Microsoft::MSR::CNTK;
using namespace std;

namespace CNTK
{
    /*static*/ const std::wstring Learner::LearningRateAttributeName = L"learningRate";
    /*static*/ const std::wstring LearnerBase::WasLearningRateResetAttributeName = L"wasLearningRateReset";

    template <typename ElementType>
    /*static*/ shared_ptr<const Matrix<ElementType>> LearnerBase::GetMatrix(const NDArrayViewPtr& arrayView)
    {
        return arrayView->GetMatrix<ElementType>();
    }

    template <typename ElementType>
    /*static*/ shared_ptr<Matrix<ElementType>> LearnerBase::GetWritableMatrix(const NDArrayViewPtr& arrayView)
    {
        return arrayView->GetWritableMatrix<ElementType>();
    }

    template <typename ElementType>
    /*static*/ const TensorView<ElementType>* LearnerBase::GetTensorView(const NDArrayViewPtr& arrayView)
    {
        return arrayView->GetTensorView<ElementType>();
    }

    /*static*/ bool LearnerBase::HasNan(const NDArrayViewPtr& value, const char* name)
    {
        switch (value->GetDataType())
        {
        case DataType::Float:
            return value->GetMatrix<float>()->HasNan(name);
        case DataType::Double:
            return value->GetMatrix<double>()->HasNan(name);
        default:
            LogicError("Unsupported DataType %s", DataTypeName(value->GetDataType()));
        }
    }

    /*static*/ void LearnerBase::Print(const NDArrayViewPtr& value, const char* msg)
    {
        switch (value->GetDataType())
        {
        case DataType::Float:
            value->GetMatrix<float>()->Print(msg);
            break;
        case DataType::Double:
            value->GetMatrix<double>()->Print(msg);
            break;
        default:
            LogicError("Unsupported DataType %s", DataTypeName(value->GetDataType()));
        }
    }

    // Clipping gradients to prevent outliers,
    template <typename ElementType>
    void LearnerBase::ClipGradient(Matrix<ElementType>& gradient, size_t actualMBSize) const
    {
        if (m_additionalOptions.gradientClippingThresholdPerSample != numeric_limits<double>::infinity())
        {
            double maxGradientPerMB = m_additionalOptions.gradientClippingThresholdPerSample * actualMBSize;
            if (m_additionalOptions.gradientClippingWithTruncation)
                gradient.InplaceTruncate(ElementType(maxGradientPerMB));
            else
            {
                // norm2 normalized
                double gradientNorm = gradient.FrobeniusNorm();
                if (gradientNorm > maxGradientPerMB)
                {
                    double normFactor = maxGradientPerMB / gradientNorm;
                    gradient *= ElementType(normFactor);
                }
            }
        }
    }

    // Performs additional preprocessing before calling the update method 
    // (gradient clipping and L2 regularization depending on the additional learning parameters).
    template <typename ElementType>
    void LearnerBase::PreProcess(const NDArrayViewPtr& parameterValue, const NDArrayViewPtr& gradientValue, size_t actualMBSize) const
    {
        const auto& gradientMatrix = gradientValue->GetWritableMatrix<ElementType>();

        // clipping gradients to prevent outliers
        ClipGradient<ElementType>(*gradientMatrix, actualMBSize);

        // L2 regularizer
        if (m_additionalOptions.l2RegularizationWeight > 0)
        {
            // multiply by actualMBSize so that it's invariant to minibatch size since learning rate is per sample
            auto weight = ElementType(m_additionalOptions.l2RegularizationWeight * actualMBSize);
            const auto& parameterMatrix = parameterValue->GetWritableMatrix<ElementType>();
            Matrix<ElementType>::ScaleAndAdd(weight, *parameterMatrix, *gradientMatrix);
        }
    }

    // Performs additional postprocessing after the update method has been executed
    // (noise injection and L1 regularization specified by the additional learning parameters).
    template <typename ElementType>
    void LearnerBase::PostProcess(const Parameter& parameter, const NDArrayViewPtr& gradientValue, size_t actualMBSize) const
    {
        const auto& parameterValue = parameter.Value();
        const auto& parameterMatrix = parameterValue->GetWritableMatrix<ElementType>();
        if (m_additionalOptions.gaussianNoiseInjectionStdDev > 0)
        {
            const auto& gradientMatrix = gradientValue->GetWritableMatrix<ElementType>();

            Matrix<ElementType> sgdUpdateNoise((DEVICEID_TYPE)parameterMatrix->GetDeviceId());

            // get the gradient structure since gradient is sparse
            sgdUpdateNoise.SetValue(*gradientMatrix);

            auto noiseStdDev = ElementType(m_additionalOptions.gaussianNoiseInjectionStdDev);

            // reset its value to random
            sgdUpdateNoise.SetGaussianRandomValue(ElementType(0.0), noiseStdDev);

            Matrix<ElementType>::ScaleAndAdd(ElementType(1.0), sgdUpdateNoise, *parameterMatrix);
        }

        // L1 regularizer with proximal gradient descent method
        if (m_additionalOptions.l1RegularizationWeight > 0)
        {
            auto learningRate = ElementType(LearningRate());
            // multiply by actualMBSize so that it's invariant to minibatch size since learning rate is per sample
            auto weight = ElementType(learningRate * m_additionalOptions.l1RegularizationWeight * actualMBSize);
            parameterValue->GetWritableMatrix<ElementType>()->InplaceSoftThreshold(weight);
        }
    }

    template <typename ElementType>
    /*static*/ TensorView<ElementType>* LearnerBase::GetWritableTensorView(const NDArrayViewPtr& arrayView)
    {
        return arrayView->GetWritableTensorView<ElementType>();
    }

    LearnerBase::LearnerBase(const vector<Parameter>& parameters, 
                             const LearningRatesPerSample& learningRates,
                             AdditionalLearningOptions additionalOptions,
                             bool allocateSmoothGradients /* = true */)
        : Learner(parameters, learningRates[0]),
        m_wasLearningRateReset(false),
        m_learningRateSchedule(learningRates),
        m_sampleCount(0),
        m_minibatchCount(0),
        m_additionalOptions(additionalOptions)
    {
        for (const auto& parameter : parameters)
        {
            if (!allocateSmoothGradients)
            {
                continue;
            }
                
            NDArrayViewPtr view = AllocateNDArrayView(parameter, parameter.Shape());
            m_smoothedGradientValues.insert(make_pair(parameter, view));
        }
    }

    /*static*/ NDArrayViewPtr LearnerBase::AllocateNDArrayView(const Parameter& parameter, const NDShape& shape) 
    {
        if (parameter.GetDataType() == DataType::Float)
        {
            return MakeSharedObject<NDArrayView>(float(0.0), shape, parameter.Value()->Device());
        }
        else
        {
            return MakeSharedObject<NDArrayView>(0.0, shape, parameter.Value()->Device());
        }
    }

    /*static*/ NDShape LearnerBase::GetMatrixShape(const Parameter& parameter)
    {
        if (parameter.GetDataType() == DataType::Float)
        {
           auto matrix = GetMatrix<float>(parameter.Value());
           return { matrix->GetNumRows(), matrix->GetNumCols() };
        }
        else
        {
           auto matrix = GetMatrix<double>(parameter.Value());
           return { matrix->GetNumRows(), matrix->GetNumCols() };
        }
    }

    /*virtual*/ bool LearnerBase::Update(const unordered_map<Parameter, NDArrayViewPtr>& gradientValues, size_t trainingSampleCount) /*override*/
    {
        // make sure trainingSampleCount is a valid value
        assert(trainingSampleCount > 0);

        for (const auto& parameter : Parameters())
        {
            const auto& smoothedGradientValue = m_smoothedGradientValues.at(parameter);
            const auto& gradientValue = gradientValues.at(parameter);
// TODO: make this a runtime parameter.
#if DUMPOUTPUT
            LOGPRINTF(stderr, "Update_%ls\n", parameter.Uid().c_str());
#endif

#ifdef _DEBUG
            if (HasNan(smoothedGradientValue, "TrainOneEpoch/UpdateWeights/Learner::Update(): "))
                LogicError("%ls has NaNs in smoothedGradient.", parameter.Uid().c_str());
#endif

#if DUMPOUTPUT
            auto learningRate = ElementType(LearningRate());
            auto momentum = ElementType(MomentumValueForMB(m_momentumValues[m_sampleCount], trainingSampleCount));
            LOGPRINTF(stderr, "learnRatePerSample=%0.8f, momentum=%0.8f, actualMBSize=%ld\n",
                        learningRate, momentum, trainingSampleCount);
            LOGPRINTF(stderr, "GradUpdateType()=%s, GradientUpdateNoiseStd()=%0.8f\n",
                      LearnerType().c_str(), m_additionalOptions.gaussianNoiseInjectionStdDev);
            Print(gradientValue, "Gradient Update");
            Print(smoothedGradientValue, "Smoothed Gradient Input");
#endif
            UPDATE_FUNCTION;

#if DUMPOUTPUT
            Print(parameter.Value(), "Parameter Update");
#endif

#ifdef _DEBUG
            const auto& parameterValue = parameter.Value();
            if (HasNan(parameterValue, "TrainOneEpoch/UpdateWeights/Learner::Update(): "))
                LogicError("%ls has NaNs in parameter values after parameter update.", parameter.Uid().c_str());
#endif
        }
        m_sampleCount += trainingSampleCount;
        m_minibatchCount++;
        return false;
    }

    template <typename ElementType>
    void LearnerBase::Update(const Parameter& parameter, const NDArrayViewPtr& gradientValue, const NDArrayViewPtr& smoothedGradientValue, size_t trainingSampleCount) const
    {
        const auto& parameterValue = parameter.Value();
        PreProcess<ElementType>(parameterValue, gradientValue, trainingSampleCount);
        Update(parameter, gradientValue, smoothedGradientValue, trainingSampleCount);
        PostProcess<ElementType>(parameter, gradientValue, trainingSampleCount);
    }

    string LearnerBase::LearnerType() const
    {
        return Typename(this);
    }

    static const std::wstring s_learnerTypeValue = L"Learner";

    /*virtual*/ Dictionary LearnerBase::Serialize() const /*override*/
    {
        Dictionary checkpoint;

        checkpoint[versionKey] = CurrentVersion();
        checkpoint[typeKey] = s_learnerTypeValue;
        checkpoint[sampleCountKey] = m_sampleCount;
        checkpoint[minibatchCountKey] = m_minibatchCount;

        if (m_wasLearningRateReset)
            checkpoint[WasLearningRateResetAttributeName] = m_wasLearningRateReset;

        // TODO: should we also save learning rate schedule into the checkpoint?
        // If that is the case, need to be able to override this method in subclasses
        // and save momentum schedule as well.

        for (const auto& parameter : Parameters())
        {
            if (checkpoint.Contains(parameter.Uid()))
            {
                LogicError("Parameter uids must be unique");
            }

            const auto& smoothedGradientValue = m_smoothedGradientValues.at(parameter);
            checkpoint[parameter.Uid()] = *smoothedGradientValue;
        }

        // Add the base Learner's checkpoint state
        auto baseCheckpointState = Learner::GetCheckpointState();
        checkpoint.Add(baseCheckpointState);

        return checkpoint;
    }

    /*virtual*/ void LearnerBase::RestoreFromCheckpoint(const Dictionary& checkpoint) /*override*/
    {
<<<<<<< HEAD
        static const vector<std::wstring> s_requiredDictionaryKeys = { typeKey, sampleCountKey, minibatchCountKey };
        
        ValidateDictionary<LearnerBase>(checkpoint, s_requiredDictionaryKeys, CurrentVersion());
=======
        // Restore the base learner's checkpoint state
        Learner::RestoreFromCheckpoint(checkpoint);

        m_sampleCount = checkpoint[L"sampleCount"].Value<size_t>();
        m_minibatchCount = checkpoint[L"minibatchCount"].Value<size_t>();
>>>>>>> 6476614a

        ValidateType<LearnerBase>(checkpoint, s_learnerTypeValue, CurrentVersion());

        m_sampleCount = checkpoint[sampleCountKey].Value<size_t>();
        m_minibatchCount = checkpoint[minibatchCountKey].Value<size_t>();

        if (checkpoint.Contains(WasLearningRateResetAttributeName))
            m_wasLearningRateReset = checkpoint[WasLearningRateResetAttributeName].Value<bool>();

        for (const auto& parameter : Parameters())
        {
            if (!checkpoint.Contains(parameter.Uid()))
            {
                LogicError("Checkpoint does not contain state for parameter %ls", parameter.Uid().c_str());
            }

            const auto& smoothedGradientValue = m_smoothedGradientValues.at(parameter);
            const NDArrayView& checkpointedValue = checkpoint[parameter.Uid()].Value<NDArrayView>();
            
            if (smoothedGradientValue->GetDataType() != checkpointedValue.GetDataType())
            {
                LogicError("A value restored from a checkpoint for the smoothed gradient data type for parameter %ls does not match the expected value",
                           parameter.Uid().c_str());
            }

            if (smoothedGradientValue->Shape() != checkpointedValue.Shape())
            {
                LogicError("A value restored from a checkpoint for the smoothed gradient shape for parameter %ls does not match the expected value",
                           parameter.Uid().c_str());
            }

            smoothedGradientValue->CopyFrom(checkpointedValue);
        }
    }

    /*virtual*/ void LearnerSGD::Update(const Parameter& parameter, const NDArrayViewPtr& gradientValue, const NDArrayViewPtr& smoothedGradientValue, size_t trainingSampleCount) const /*override*/
    {
        UPDATE_FUNCTION;
    }

    template <typename ElementType>
    void LearnerSGD::Update(const Parameter& parameter, const NDArrayViewPtr& gradientValue, const NDArrayViewPtr& smoothedGradientValue, size_t trainingSampleCount) const
    {
        const auto& parameterValue = parameter.Value();
        const auto& smoothedGradientMatrix = GetWritableMatrix<ElementType>(smoothedGradientValue);
        const auto& gradientMatrix = GetWritableMatrix<ElementType>(gradientValue);
        const auto& parameterMatrix = GetWritableMatrix<ElementType>(parameterValue);

        auto learningRate = ElementType(LearningRate());
        auto momentum = ElementType(MomentumValueForMB(m_momentumValues[m_sampleCount], trainingSampleCount));

        // TODO: break up the NormalGrad into 3 different functions, each with its own set of parameters
        // Also, come up with a better name for NormalGrad (Default? Regular? Plain?).
        // (one for vanilla SGD, the other for momentum SGD, and the third one for NAG).
        smoothedGradientMatrix->NormalGrad(*gradientMatrix, *parameterMatrix,
                                           learningRate, momentum, m_useNesterovAcceleration);
    }

    /*virtual*/ void LearnerAdaGrad::Update(const Parameter& parameter, const NDArrayViewPtr& gradientValue, const NDArrayViewPtr& smoothedGradientValue, size_t trainingSampleCount) const /*override*/
    {
        UPDATE_FUNCTION;
    }

    template <typename ElementType>
    void LearnerAdaGrad::Update(const Parameter& parameter, const NDArrayViewPtr& gradientValue, const NDArrayViewPtr& smoothedGradientValue, size_t trainingSampleCount) const
    {
        UNUSED(trainingSampleCount);

        const auto& parameterValue = parameter.Value();
        const auto& smoothedGradientMatrix = GetWritableMatrix<ElementType>(smoothedGradientValue);
        const auto& gradientMatrix = GetWritableMatrix<ElementType>(gradientValue);
        const auto& parameterMatrix = GetWritableMatrix<ElementType>(parameterValue);

        auto learningRate = ElementType(LearningRate());

        auto aveMultiplier = smoothedGradientMatrix->Adagrad(*gradientMatrix, m_needAveMultiplier);
        Matrix<ElementType>::ScaleAndAdd(ElementType(-learningRate / aveMultiplier), *gradientMatrix, *parameterMatrix);
    }

    LearnerFSAdaGrad::LearnerFSAdaGrad(const vector<Parameter>& parameters,
                                       const LearningRatesPerSample& learningRates, 
                                       const MomentumValuesPerSample& momentumValues,
                                       const double targetAdagradAvDenom,
                                       const size_t adagradT,
                                       AdditionalLearningOptions additionalOptions)
        : LearnerMomentumSGD(parameters, learningRates, momentumValues, additionalOptions, /*allocateSmoothGradients*/ false),
        m_targetAdagradAvDenom(targetAdagradAvDenom),
        m_adagradT(adagradT)
    {
        for (const auto& parameter : parameters)
        {  
            auto shape = GetMatrixShape(parameter);
            NDArrayViewPtr view = AllocateNDArrayView(parameter, {shape[0], 2 * shape[1]});
            m_smoothedGradientValues.insert(make_pair(parameter, view));
            m_smoothedCounts.insert(make_pair(parameter, 0.0));
        }
    }

    /*virtual*/ void LearnerFSAdaGrad::Update(const Parameter& parameter, const NDArrayViewPtr& gradientValue, const NDArrayViewPtr& smoothedGradientValue, size_t trainingSampleCount) const /*override*/
    {
        UPDATE_FUNCTION;
    }

    template <typename ElementType>
    void LearnerFSAdaGrad::Update(const Parameter& parameter, const NDArrayViewPtr& gradientValue, const NDArrayViewPtr& smoothedGradientValue, size_t trainingSampleCount) const
    {
        const auto& parameterValue = parameter.Value();
        const auto& smoothedGradientMatrix = GetWritableMatrix<ElementType>(smoothedGradientValue);
        const auto& gradientMatrix = GetWritableMatrix<ElementType>(gradientValue);
        const auto& parameterMatrix = GetWritableMatrix<ElementType>(parameterValue);
        
        auto learningRate = LearningRate();
        auto momentum = MomentumValueForMB(m_momentumValues[m_sampleCount], trainingSampleCount);

        const double varMomentum = (exp(-1.0 * trainingSampleCount / m_adagradT));
        double& smoothedCount = m_smoothedCounts.at(parameter); 

        smoothedGradientMatrix->FSAdagradUpdate(trainingSampleCount, *gradientMatrix, *parameterMatrix, smoothedCount, learningRate, m_targetAdagradAvDenom, momentum, varMomentum);
    }

    LearnerRMSProp::LearnerRMSProp(const vector<Parameter>& parameters, 
                                   const LearningRatesPerSample& learningRates,
                                   double gamma, double inc, double dec, double max, double min,
                                   bool needAveMultiplier,
                                   AdditionalLearningOptions additionalOptions)
    : LearnerBase(parameters, learningRates, additionalOptions, /*allocateSmoothGradients*/ false),
    m_gamma(gamma), m_inc(inc), m_dec(dec), m_max(max), m_min(min), m_needAveMultiplier(needAveMultiplier)
    {
        for (const auto& parameter : parameters)
        {  
            // When needAveMultiplier == true, CPU and GPU implementations of RMSProp require different number of columns.
            size_t factor = 3;
            if (needAveMultiplier && parameter.Value()->Device().Type() == DeviceKind::GPU)
            {
                factor = 4;
            }

            auto shape = GetMatrixShape(parameter);
            NDArrayViewPtr view = AllocateNDArrayView(parameter, {shape[0], factor * shape[1]});

            m_smoothedGradientValues.insert(make_pair(parameter, view));
        }
    }

    /*virtual*/ void LearnerRMSProp::Update(const Parameter& parameter, const NDArrayViewPtr& gradientValue, const NDArrayViewPtr& smoothedGradientValue, size_t trainingSampleCount) const /*override*/
    {
        UPDATE_FUNCTION;
    }

    template <typename ElementType>
    void LearnerRMSProp::Update(const Parameter& parameter, const NDArrayViewPtr& gradientValue, const NDArrayViewPtr& smoothedGradientValue, size_t trainingSampleCount) const
    {
        UNUSED(trainingSampleCount);

        const auto& parameterValue = parameter.Value();
        const auto& smoothedGradientMatrix = GetWritableMatrix<ElementType>(smoothedGradientValue);
        const auto& gradientMatrix = GetWritableMatrix<ElementType>(gradientValue);
        const auto& parameterMatrix = GetWritableMatrix<ElementType>(parameterValue);

        auto learningRate = ElementType(LearningRate());

        auto aveMultiplier = smoothedGradientMatrix->RmsProp(*gradientMatrix,
                                                             ElementType(m_gamma), 
                                                             ElementType(m_inc),
                                                             ElementType(m_max), 
                                                             ElementType(m_dec),
                                                             ElementType(m_min), 
                                                             m_needAveMultiplier);
        Matrix<ElementType>::ScaleAndAdd(ElementType(-learningRate / aveMultiplier), *gradientMatrix, *parameterMatrix);
    }

    // Explicit template instantiations
    template shared_ptr<Matrix<float>> LearnerBase::GetWritableMatrix<float>(const NDArrayViewPtr& arrayView);
    template shared_ptr<Matrix<double>> LearnerBase::GetWritableMatrix<double>(const NDArrayViewPtr& arrayView);
    
    LearnerPtr SGDLearner(const vector<Parameter>& parameters,
                          const LearningRatesPerSample& learningRates,
                          AdditionalLearningOptions additionalOptions /*= AdditionalLearningOptions()*/)
    {
        return MakeSharedObject<LearnerSGD>(parameters, learningRates, additionalOptions);
    }

    LearnerPtr MomentumSGDLearner(const vector<Parameter>& parameters,
                                  const LearningRatesPerSample& learningRates,
                                  const MomentumValuesPerSample& momentumValues,
                                  AdditionalLearningOptions additionalOptions /*= AdditionalLearningOptions()*/)
    {
        return MakeSharedObject<LearnerMomentumSGD>(parameters, learningRates, momentumValues, additionalOptions);
    }

    LearnerPtr NesterovLearner(const vector<Parameter>& parameters,
                               const LearningRatesPerSample& learningRates,
                               const MomentumValuesPerSample& momentumValues,
                               AdditionalLearningOptions additionalOptions /*= AdditionalLearningOptions()*/)
    {
        return MakeSharedObject<LearnerNesterov>(parameters, learningRates, momentumValues, additionalOptions);
    }

    LearnerPtr FSAdaGradLearner(const vector<Parameter>& parameters,
                                const LearningRatesPerSample& learningRates,
                                const MomentumValuesPerSample& momentumValues,
                                const double targetAdagradAvDenom /*= 0.0025*/,
                                const size_t adagradT /*= 2 * 3600 * 100*/,
                                AdditionalLearningOptions additionalOptions /*= AdditionalLearningOptions()*/)
    {
        return MakeSharedObject<LearnerFSAdaGrad>(parameters, learningRates, momentumValues, targetAdagradAvDenom, adagradT, additionalOptions);
    }

    LearnerPtr AdaGradLearner(const vector<Parameter>& parameters,
                              const LearningRatesPerSample& learningRates,
                              bool needAveMultiplier /*= true*/,
                              AdditionalLearningOptions additionalOptions /*= AdditionalLearningOptions()*/)
    {
        return MakeSharedObject<LearnerAdaGrad>(parameters, learningRates, needAveMultiplier, additionalOptions);
    }

    LearnerPtr RMSPropLearner(const vector<Parameter>& parameters,
                              const LearningRatesPerSample& learningRates,
                              double gamma, double inc, double dec, double max, double min, 
                              bool needAveMultiplier /*= true*/,
                              AdditionalLearningOptions additionalOptions /*= AdditionalLearningOptions()*/)
    {
        return MakeSharedObject<LearnerRMSProp>(parameters, learningRates, gamma, inc, dec, max, min, needAveMultiplier, additionalOptions);
    }
}<|MERGE_RESOLUTION|>--- conflicted
+++ resolved
@@ -265,7 +265,7 @@
     string LearnerBase::LearnerType() const
     {
         return Typename(this);
-    }
+        } 
 
     static const std::wstring s_learnerTypeValue = L"Learner";
 
@@ -305,25 +305,14 @@
 
     /*virtual*/ void LearnerBase::RestoreFromCheckpoint(const Dictionary& checkpoint) /*override*/
     {
-<<<<<<< HEAD
         static const vector<std::wstring> s_requiredDictionaryKeys = { typeKey, sampleCountKey, minibatchCountKey };
         
         ValidateDictionary<LearnerBase>(checkpoint, s_requiredDictionaryKeys, CurrentVersion());
-=======
-        // Restore the base learner's checkpoint state
-        Learner::RestoreFromCheckpoint(checkpoint);
-
-        m_sampleCount = checkpoint[L"sampleCount"].Value<size_t>();
-        m_minibatchCount = checkpoint[L"minibatchCount"].Value<size_t>();
->>>>>>> 6476614a
 
         ValidateType<LearnerBase>(checkpoint, s_learnerTypeValue, CurrentVersion());
 
         m_sampleCount = checkpoint[sampleCountKey].Value<size_t>();
         m_minibatchCount = checkpoint[minibatchCountKey].Value<size_t>();
-
-        if (checkpoint.Contains(WasLearningRateResetAttributeName))
-            m_wasLearningRateReset = checkpoint[WasLearningRateResetAttributeName].Value<bool>();
 
         for (const auto& parameter : Parameters())
         {
