//
// Copyright (c) Microsoft. All rights reserved.
// Licensed under the MIT license. See LICENSE.md file in the project root for full license information.
//
// This is the main header of the CNTK library API containing the entire public API definition. 
//

#pragma once


#include <memory>
#include <vector>
#include <array>
#include <stdarg.h>
#include <assert.h>
#include <map>
#include <unordered_map>
#include <unordered_set>
#include <string>
#include <sstream>
#include <iosfwd>
#include<algorithm>
#include <mutex>


#ifdef SWIG
#define final
#define explicit
#define static_assert(condition, message)
#endif

#include "CNTKLibraryInternals.h"

namespace CNTK
{
    ///
    /// Enumeration type denoting data type of symbolic data entities or actual data.
    ///
    enum class DataType : unsigned int
    {
        Unknown = 0,
        Float = 1,
        Double = 2,

        /* TODO:
        Bit,
        Char,
        UChar,
        Short,
        UShort,
        Int,
        UInt,
        Long,
        ULong,
        Float8,
        Float16,
        Complex,
        String,
        */
    };

    ///
    /// Get the 'DataType' corresponding to the ElementType template type argument.
    ///
    template <typename ElementType>
    inline DataType AsDataType()
    {
        if (std::is_same<ElementType, float>())
            return DataType::Float;
        else if (std::is_same<ElementType, double>())
            return DataType::Double;
        else
            NOT_IMPLEMENTED;
    }

    inline const char* DataTypeName(DataType dataType)
    {
        if (dataType == DataType::Float)
            return "Float";
        else if (dataType == DataType::Double)
            return "Double";
        else
            LogicError("Unknown DataType");
    }

    ///
    /// Enumeration type denoting the format of storage underlying an instance of a NDArrayView.
    ///
    enum class StorageFormat
    {
        Dense,
        SparseCSC,
        SparseBlockCol,
    };

    inline bool IsSparseStorageFormat(StorageFormat storageFormat)
    {
        return (storageFormat != StorageFormat::Dense);
    }

    ///
    /// Enumeration type denoting the type of a compute device.
    ///
    enum class DeviceKind
    {
        CPU,
        GPU,
        // TODO: FPGA
    };

    ///
    /// Denotes a compute device instance.
    ///
    class DeviceDescriptor final
    {
        friend bool operator==(const DeviceDescriptor& first, const DeviceDescriptor& second);

        static std::atomic<bool> s_defaultDeviceFrozen;
        static std::shared_ptr<DeviceDescriptor> s_defaultDevice;
        static std::shared_ptr<std::vector<DeviceDescriptor>> s_allDevices;
    public:
        ///
        /// Returns the Id of 'this' device.
        ///
        unsigned int Id() const { return m_deviceId; }

        ///
        /// Returns the DeviceKind of 'this' device.
        ///
        DeviceKind Type() const { return m_deviceType; }

        ///
        /// Static method to get the descriptor of the CPU device on the local system.
        ///
        static DeviceDescriptor CPUDevice() { return{ 0, DeviceKind::CPU }; }

        ///
        /// Static method to get the descriptor of the GPU device on the local system with the specified CUDA device ID.
        ///
        CNTK_API static DeviceDescriptor GPUDevice(unsigned int deviceId);

        ///
        /// Static method to get the descriptor of the default device for the current process.
        /// This device is used for all CNTK operations where a device needs to be specified and one is not explicitly specified.
        ///
        CNTK_API static DeviceDescriptor DefaultDevice();

        ///
        /// Static method to get the descriptor of the default device for the current process.
        /// This device is used for all CNTK operations where a device needs to be specified and one is not explicitly specified.
        /// Additionally after this method gets executed for the first time, it freezes the default device of the process disallowing
        /// changing the default device by further calls to SetDefaultDevice.
        ///
        CNTK_API static DeviceDescriptor UseDefaultDevice();

        ///
        /// The default device can only be changed if it has not yet been implicitly used by any previous operation in the CNTK library.
        ///
        CNTK_API static void SetDefaultDevice(const DeviceDescriptor& newDefaultDevice);

        ///
        /// Static method to get the descriptor of the best available device.
        ///
        CNTK_API static DeviceDescriptor BestDevice();

        ///
        /// Static method to get a list of descriptors of all available/supported devices.
        ///
        CNTK_API static const std::vector<DeviceDescriptor>& AllDevices();

    private:
        DeviceDescriptor(unsigned int deviceId, DeviceKind deviceType)
            : m_deviceId(deviceId), m_deviceType(deviceType)
        {}

    private:
        unsigned int m_deviceId;
        DeviceKind m_deviceType;
    };

    inline bool operator==(const DeviceDescriptor& left, const DeviceDescriptor& right)
    {
        return ((left.Type() == right.Type()) && (left.Id() == right.Id()));
    }

    inline bool operator!=(const DeviceDescriptor& left, const DeviceDescriptor& right)
    {
        return !(left == right);
    }

    ///
    /// An interface denoting an entity that can serialize its state into a Dictionary.
    ///
    class IDictionarySerializable
    {
    public:
        ///
        /// Save the state of 'this' object into a dictionary.
        ///
        CNTK_API virtual Dictionary Serialize() const = 0;

        ///
        /// Returns the current version (e.g. model, checkpoint version) of the class 
        /// implementing this interface. The version number must be incremented each time
        /// when Serialize() implementation is modified (for instance, when a new field is added to 
        /// the class that needs to be captured in the dictionary generated by the Serialize method).
        ///
        CNTK_API virtual size_t CurrentVersion() const = 0;
    };

    ///
    /// Denotes a multi-dimensional rectangular shape.
    ///
    class NDShape final
    {
        friend bool operator==(const NDShape& first, const NDShape& second);
    public:

        ///
        /// A placeholder value to use for an axis whose dimension is unknown and is to be inferred by the system.
        ///
        static const size_t InferredDimension = (size_t)-1;

    public:
        ///
        /// Construct a NDShape with 0 axes, which denotes a scalar.
        ///
        NDShape() {}

        ///
        /// Construct a NDShape instance with the specified rank and dimensionality in each axis.
        ///
        explicit NDShape(size_t numAxes, size_t dimension = InferredDimension)
            : m_shapeDims(numAxes, dimension)
        {}

        ///
        /// Construct a NDShape instance with specified dimensions.
        ///
        NDShape(const std::vector<size_t>& dimensions)
            : m_shapeDims(dimensions)
        {}

        ///
        /// Construct a NDShape instance with specified dimensions.
        ///
        NDShape(const std::initializer_list<size_t>& dimensions)
            : m_shapeDims(dimensions)
        {}

        ///
        /// Returns the dimensions of 'this' shape as a std::vector<size_t>
        ///
        const std::vector<size_t>& Dimensions() const { return m_shapeDims; }

        ///
        /// Returns the rank of 'this' shape.
        ///
        size_t Rank() const { return m_shapeDims.size(); }

        ///
        /// Returns a reference to dimension size for the specified axis.
        ///
        size_t& operator[](size_t axisId) { return m_shapeDims[axisId]; }

        ///
        /// Returns the dimension size for the specified axis.
        ///
        size_t operator[](size_t axisId) const { return m_shapeDims[axisId]; }

        ///
        /// Creates and returns a new NDShape instance with the same dimensions as 'this' shape's specified axis range [beginAxisId, endAxisId).
        ///
        NDShape SubShape(size_t beginAxisId = 0, size_t endAxisId = SIZE_MAX) const
        {
            endAxisId = (endAxisId == SIZE_MAX) ? Rank() : endAxisId;
            if ((endAxisId < beginAxisId) || (endAxisId > Rank()))
                InvalidArgument("NDShape::SubShape : The specified endAxisId (%d) cannot exceed the rank (%d) of 'this' NDShape and must be >= than the specified beginAxisId (%d)", (int)endAxisId, (int)Rank(), (int)beginAxisId);

            std::vector<size_t> subShapeDims(m_shapeDims.begin() + beginAxisId, m_shapeDims.begin() + endAxisId);
            return subShapeDims;
        }

        ///
        /// Returns a boolean value indicating if the dimension size for any of the axes of 'this' shape is unknown/inferred (aka == NDShape::InferredDimension).
        ///
        bool HasInferredDimension() const
        {
            return (std::find(m_shapeDims.begin(), m_shapeDims.end(), (size_t)InferredDimension) != m_shapeDims.end());
        }

        ///
        /// Returns the total size of the rectangular shape that 'this' shape denotes.
        ///
        size_t TotalSize() const
        {
            if (HasInferredDimension())
                RuntimeError("NDShape::TotalSize : TotalSize cannot be determined for a NDShape with one or more dimensions being InferredDimension");

            size_t totalSize = 1;
            for (auto dim : m_shapeDims)
                totalSize *= dim;

            return totalSize;
        }

        ///
        /// Creates and returns a new shape constructed by appending the dimensions of the specified 'shape' to 'this' shape's dimensions.
        ///
        NDShape AppendShape(const NDShape& shape) const
        {
            std::vector<size_t> newShapeDims(Rank() + shape.Rank());
            std::copy(m_shapeDims.begin(), m_shapeDims.end(), newShapeDims.begin());
            std::copy(shape.m_shapeDims.begin(), shape.m_shapeDims.end(), newShapeDims.begin() + m_shapeDims.size());

            return newShapeDims;
        }

        ///
        /// Create a string representation of 'this' NDShape for display/printing purposes
        ///
        std::wstring AsString() const
        {
            std::wstringstream wStrStream;
            wStrStream << L"[";
            for (size_t i = 0; i < Rank(); i++)
            {
                if (i != 0)
                    wStrStream << L" x ";

                wStrStream << m_shapeDims[i];
            }

            wStrStream << L"]";
            return wStrStream.str();
        }

    private:
        std::vector<size_t> m_shapeDims;
    };

    inline bool operator==(const NDShape& first, const NDShape& second)
    {
        return first.m_shapeDims == second.m_shapeDims;
    }

    inline bool operator!=(const NDShape& first, const NDShape& second)
    {
        return !(first == second);
    }

    typedef int SparseIndexType;

    static const unsigned long DefaultRandomSeed = 1;
    ///
    /// Denotes a multi-dimensional writable or read-only array of elemental values.
    /// This type denotes a view and there may be multiple simultaneous views of the data underlying a NDArrayView instance.
    /// The underlying data is stored in sparse or dense format, and is located on a specific device.
    /// The actual underlying storage is either external or internal in which case its lifetime is managed through reference counting.
    ///
    class NDArrayView final : public std::enable_shared_from_this<NDArrayView>
    {
        friend class CompositeFunction;
        friend class LearnerBase;
        friend class Variable;
        friend class PackedValue;

        template <typename T, typename ...CtorArgTypes>
        friend inline std::shared_ptr<T> MakeSharedObject(CtorArgTypes&& ...ctorArgs);
    public:
        ///
        /// Construct a NDArrayView with the specified 'dataBuffer' as the backing storage.
        /// The 'dataBuffer' must have been allocated on the specified 'device', must be at least
        /// as large as the total size of the specified 'viewShape' and must outlive the created NDArrayView object.
        ///
        CNTK_API NDArrayView(CNTK::DataType dataType, const NDShape& viewShape, void* dataBuffer, size_t bufferSizeInBytes, const DeviceDescriptor& device, bool readOnly = false);

        /// Construct a read-only NDArrayView with the specified 'dataBuffer' as the backing storage.
        /// The 'dataBuffer' must have been allocated on the specified 'device', must be at least
        /// as large as the total size of the specified 'viewShape' and must outlive the created NDArrayView object.
        ///
        NDArrayView(CNTK::DataType dataType, const NDShape& viewShape, const void* dataBuffer, size_t bufferSizeInBytes, const DeviceDescriptor& device)
            : NDArrayView(dataType, viewShape, const_cast<void*>(dataBuffer), bufferSizeInBytes, device, /*readOnly =*/ true)
        {}

        ///
        /// Construct a NDArrayView with newly allocated sparse storage in SparseCSC format on the specified 'device' and initialize its contents
        // with the specified Sparse CSC format data.
        ///
        template <typename ElementType>
        CNTK_API NDArrayView(const NDShape& viewShape, const SparseIndexType* colStarts, const SparseIndexType* rowIndices, const ElementType* nonZeroValues, size_t numNonZeroValues, const DeviceDescriptor& device, bool readOnly = false);

        ///
        /// Construct a NDArrayView over newly allocated storage in the specified format on the specified 'device'.
        ///
        CNTK_API NDArrayView(CNTK::DataType dataType, CNTK::StorageFormat storageType, const NDShape& viewShape, const DeviceDescriptor& device);

        ///
        /// Construct a NDArrayView over newly allocated dense storage on the specified 'device'.
        ///
        NDArrayView(CNTK::DataType dataType, const NDShape& viewShape, const DeviceDescriptor& device)
            : NDArrayView(dataType, StorageFormat::Dense, viewShape, device)
        {}

        ///
        /// Construct a NDArrayView with the specified 'dataBuffer' as the backing storage.
        /// The 'dataBuffer' must have been allocated on the specified 'device', must be at least
        /// as large as the total size of the specified 'viewShape' and must outlive the created NDArrayView object.
        ///
        template <typename ElementType>
        NDArrayView(const NDShape& viewShape, ElementType* dataBuffer, size_t numBufferElements, const DeviceDescriptor& device, bool readOnly = false)
            : NDArrayView(AsDataType<ElementType>(), viewShape, dataBuffer, numBufferElements * sizeof(ElementType), device, readOnly)
        {}

        ///
        /// Construct a read-only NDArrayView with the specified 'dataBuffer' as the backing storage.
        /// The 'dataBuffer' must have been allocated on the specified 'device', must be at least
        /// as large as the total size of the specified 'viewShape' and must outlive the created NDArrayView object.
        ///
        template <typename ElementType>
        NDArrayView(const NDShape& viewShape, const ElementType* dataBuffer, size_t numBufferElements, const DeviceDescriptor& device)
            : NDArrayView(AsDataType<ElementType>(), viewShape, dataBuffer, numBufferElements * sizeof(ElementType), device)
        {}

        ///
        /// Construct a NDArrayView with the buffer underlying the specified std::vector or std::aray being the underlying storage.
        /// The container must be at least as large as the total size of the specified 'viewShape' and should outlive the created NDArrayView object.
        ///
        template <typename ContainerType, typename std::enable_if<std::is_same<ContainerType, std::vector<typename ContainerType::value_type>>::value ||
                                                                  std::is_same<ContainerType, std::array<typename ContainerType::value_type, sizeof(ContainerType) / sizeof(typename ContainerType::value_type)>>::value>::type* = nullptr>
        NDArrayView(const NDShape& viewShape, ContainerType& sourceContainer, bool readOnly = false)
            : NDArrayView(viewShape, sourceContainer.data(), sourceContainer.size(), DeviceDescriptor::CPUDevice(), readOnly)
        {}

        ///
        /// Construct a read-only NDArrayView with the buffer underlying the specified std::vector or std::aray being the underlying storage.
        /// The container must be the same size as the total size of the specified 'viewShape' and should outlive the created NDArrayView object.
        ///
        template <typename ContainerType, typename std::enable_if<std::is_same<ContainerType, std::vector<typename ContainerType::value_type>>::value ||
                                                                  std::is_same<ContainerType, std::array<typename ContainerType::value_type, sizeof(ContainerType) / sizeof(typename ContainerType::value_type)>>::value>::type* = nullptr>
        NDArrayView(const NDShape& viewShape, const ContainerType& sourceContainer)
            : NDArrayView(viewShape, sourceContainer.data(), sourceContainer.size(), DeviceDescriptor::CPUDevice())
        {
            if (sourceContainer.size() != viewShape.TotalSize())
                InvalidArgument("The size of the STL container does not match the size of the specified viewShape");
        }

        ///
        /// Construct a NDArrayView over newly allocated dense storage on the specified device and 
        /// assign the specified value to each element of the view.
        ///
        template <typename ElementType>
        explicit NDArrayView(const ElementType& value, const NDShape& viewShape = { 1 }, const DeviceDescriptor& device = DeviceDescriptor::UseDefaultDevice(), bool readOnly = false)
            : NDArrayView(AsDataType<ElementType>(), viewShape, device)
        {
            SetValue(value);
            m_isReadOnly = readOnly;
        }

        ///
        /// Construct a NDArrayView over newly allocated dense storage on the specified device and assign the specified value to each element of the view.
        /// The specified value is cast to the specified DataType.
        ///
        explicit NDArrayView(double value, DataType dataType = DataType::Float, const NDShape& viewShape = { 1 }, const DeviceDescriptor& device = DeviceDescriptor::UseDefaultDevice(), bool readOnly = false)
            : NDArrayView(dataType, viewShape, device)
        {
            switch (m_dataType)
            {
            case DataType::Float:
                SetValue((float)value);
                break;
            case DataType::Double:
                SetValue(value);
                break;
            default:
                LogicError("Unsupported DataType %s", DataTypeName(m_dataType));
                break;
            }

            m_isReadOnly = readOnly;
        }

        ///
        /// Destruct 'this' NDArrayView object
        ///
        CNTK_API ~NDArrayView();

        ///
        /// Returns a writable pointer to the data buffer underlying 'this' view
        /// Throws an exception if 'this' view is read-only
        /// 
        template <typename ElementType>
        CNTK_API ElementType* WritableDataBuffer();

        ///
        /// Returns a read-only pointer to the data buffer underlying 'this' view
        /// 
        template <typename ElementType>
        CNTK_API const ElementType* DataBuffer() const;

        ///
        /// Returns the descriptor of the device that 'this' view resides on
        ///
        DeviceDescriptor Device() const { return m_device; }

        ///
        /// Returns the data type of 'this' view's contents.
        ///
        DataType GetDataType() const { return m_dataType; }

        ///
        /// Returns the storage format of 'this' view.
        ///
        StorageFormat GetStorageFormat() const { return m_storageFormat; }

        ///
        /// Returns the shape 'this' view.
        ///
        const NDShape& Shape() const { return m_viewShape; }

        ///
        /// Returns a boolean indicating if 'this' view contains data in sparse storage format.
        ///
        bool IsSparse() const
        {
            return (GetStorageFormat() != StorageFormat::Dense);
        }

        ///
        /// Returns a boolean indicating if 'this' view is read-only.
        ///
        bool IsReadOnly() const { return m_isReadOnly; }

        // TODO: The set methods should be offered in template from
        ///
        /// Fill 'this' NDArrayView with the specified value. The underlying DataType of 'this' view should be DataType::Float.
        ///
        CNTK_API void SetValue(float value);

        ///
        /// Fill 'this' NDArrayView with the specified value. The underlying DataType of 'this' view should be DataType::Double.
        ///
        CNTK_API void SetValue(double value);

        ///
        /// Creates a new NDArrayView with newly allocated storage on the specified device and copies 'this' view's contents into the newly allocated view.
        ///
        CNTK_API NDArrayViewPtr DeepClone(const DeviceDescriptor& device, bool readOnly = false) const;

        ///
        /// Creates a new NDArrayView with newly allocated storage on the same device as 'this' view and copies 'this' view's contents into the newly allocated view.
        ///
        inline NDArrayViewPtr DeepClone(bool readOnly = false) const
        {
            return DeepClone(this->Device(), readOnly);
        }

        ///
        /// Creates a new NDArrayView which is an alias of 'this' view; i.e. a new view of the same shape as 'this' over the same underlying data.
        ///
        CNTK_API NDArrayViewPtr Alias(bool readOnly = false) const;

        ///
        /// Copies the contents of the 'source' NDArrayView to 'this' view.
        /// The shapes of the 'source' view and 'this' view must be identical.
        ///
        CNTK_API void CopyFrom(const NDArrayView& source);

        ///
        /// Static method to construct a new NDArrayView object whose contents are drawn from a normal distribution with the specified mean and standard deviation..
        ///
        template <typename ElementType>
        CNTK_API static NDArrayViewPtr RandomNormal(const NDShape& shape, double mean, double stdDev, unsigned long seed = DefaultRandomSeed, const DeviceDescriptor& device = DeviceDescriptor::UseDefaultDevice());

        ///
        /// Static method to construct a new NDArrayView object whose contents are drawn from a uniform distribution in the specified value range.
        ///
        template <typename ElementType>
        CNTK_API static NDArrayViewPtr RandomUniform(const NDShape& shape, double rangeStart, double rangeEnd, unsigned long seed = DefaultRandomSeed, const DeviceDescriptor& device = DeviceDescriptor::UseDefaultDevice());

    private:
        // Disallow copy and move construction and assignment
        NDArrayView(const NDArrayView&) = delete; NDArrayView& operator=(const NDArrayView&) = delete; NDArrayView& operator=(NDArrayView&&) = delete; NDArrayView(NDArrayView&& other) = delete;

    private:
        static const size_t AutoSelectRowColSplitPoint = SIZE_MAX;

    private:
        CNTK_API NDArrayView(CNTK::DataType dataType, const DeviceDescriptor& device, CNTK::StorageFormat storageType, const NDShape& viewShape, bool readOnly, void* tensorView);


        template <typename ElementType>
        static std::shared_ptr<Microsoft::MSR::CNTK::Matrix<ElementType>> GetMatrixImpl(const Microsoft::MSR::CNTK::TensorView<ElementType>* tensorView, size_t rowColSplitPoint);

        template <typename ElementType>
        std::shared_ptr<const Microsoft::MSR::CNTK::Matrix<ElementType>> GetMatrix(size_t rowColSplitPoint = AutoSelectRowColSplitPoint) const;

        template <typename ElementType>
        std::shared_ptr<Microsoft::MSR::CNTK::Matrix<ElementType>> GetWritableMatrix(size_t rowColSplitPoint = AutoSelectRowColSplitPoint);

        template <typename ElementType>
        const Microsoft::MSR::CNTK::TensorView<ElementType>* GetTensorView() const;

        template <typename ElementType>
        Microsoft::MSR::CNTK::TensorView<ElementType>* GetWritableTensorView();

    private:
        CNTK::DataType m_dataType;
        DeviceDescriptor m_device;
        CNTK::StorageFormat m_storageFormat;
        NDShape m_viewShape;
        bool m_isReadOnly;

        std::shared_ptr<void> m_tensorView; // Microsoft::MSR::CNTK::TensorView<ElemType>*
    };

    enum class MaskKind : char
    {
        Invalid = 0,
        Valid = 1,
        SequenceBegin = 2,
    };

    ///
    /// Denotes a multi-dimensional mask used for specifying specific sections of a NDArrayView object as masked/invalid.
    /// This type denotes a view and there may be multiple simultaneous views of the data underlying a NDMask instance.
    ///
    class NDMask final : public std::enable_shared_from_this<NDMask>
    {
        friend class CompositeFunction;

        template <typename T, typename ...CtorArgTypes>
        friend inline std::shared_ptr<T> MakeSharedObject(CtorArgTypes&& ...ctorArgs);

    public:
        ///
        /// Construct a new Mask object of specified shape
        /// 
        CNTK_API explicit NDMask(const NDShape& shape, const DeviceDescriptor& device = DeviceDescriptor::UseDefaultDevice());

        ///
        /// Destruct 'this' NDMask object
        ///
        CNTK_API ~NDMask();

        ///
        /// Mask out (i.e. mark Invalid) the specified sub-section of 'this' mask
        ///
        void InvalidateSection(const std::vector<size_t>& sectionOffset, const NDShape& sectionShape)
        {
            MarkSectionAs(sectionOffset, sectionShape, MaskKind::Invalid);
        }

        ///
        /// Mark the specified position in 'this' mask as sequence begin 
        ///
        void MarkSequenceBegin(const std::vector<size_t>& offset)
        {
            NDShape sectionShape = NDShape(Shape().Rank(), 1);
            MarkSectionAs(offset, sectionShape, MaskKind::SequenceBegin);
        }

        ///
        /// Mark the specified sub-section of 'this' mask as sequence begin 
        ///
        void MarkSequenceBegin(const std::vector<size_t>& offset, const NDShape& sectionShape)
        {
            MarkSectionAs(offset, sectionShape, MaskKind::SequenceBegin);
        }

        ///
        /// Clear the mask; i.e. unmask or mark Valid all currently masked (i.e. Invalid) values
        ///
        CNTK_API void Clear();

        ///
        /// Returns the number of masked/invalid values
        ///
        CNTK_API size_t MaskedCount() const;

        ///
        /// Returns the descriptor of the device that 'this' mask resides on
        ///
        DeviceDescriptor Device() const { return m_device; }

        ///
        /// Returns the shape 'this' mask.
        ///
        const NDShape& Shape() const { return m_maskShape; }

        ///
        /// Returns a read-only pointer to the data buffer underlying 'this' Mask object
        /// 
        CNTK_API const MaskKind* DataBuffer() const;

        ///
        /// Creates a new NDArrayView with newly allocated storage on the specified device and copies 'this' view's contents into the newly allocated view.
        ///
        CNTK_API NDMaskPtr DeepClone(const DeviceDescriptor& device) const;

        ///
        /// Creates a new NDMask with newly allocated storage on the same device as 'this' mask and copies 'this' mask's contents into the newly allocated mask.
        ///
        NDMaskPtr DeepClone() const
        {
            return DeepClone(this->Device());
        }

        ///
        /// Creates a new NDMask which is an alias of 'this' mask.
        ///
        CNTK_API NDMaskPtr Alias() const;

        ///
        /// Copies the contents of the 'source' NDMask to 'this' mask.
        /// The shapes of the 'source' mask and 'this' mask must be identical.
        ///
        CNTK_API void CopyFrom(const NDMask& source);

    private:
        NDMask(const NDShape& shape, Microsoft::MSR::CNTK::Matrix<char>* matrix);

        CNTK_API void MarkSectionAs(const std::vector<size_t>& sectionOffset, const NDShape& sectionShape, MaskKind maskKind);

        Microsoft::MSR::CNTK::Matrix<char>* GetMatrix() const;

        // Disallow copy and move construction and assignment
        NDMask(const NDMask&) = delete; NDMask& operator=(const NDMask&) = delete; NDMask& operator=(NDMask&&) = delete; NDMask(NDMask&& other) = delete;

    private:
        DeviceDescriptor m_device;
        NDShape m_maskShape;

        std::shared_ptr<Microsoft::MSR::CNTK::Matrix<char>> m_matrixView;
    };

    /// 
    /// Denotes a multi-dimensional array with an optional mask and is the actual data fed into or produced from a computation.
    /// The mask is typically lower dimensionality than the data, meaning data is masked in coarse individual sample units where
    /// sample shape is data.Shape().SubShape(0, data.Shape().Rank() - mask.Shape().Rank)
    /// Also, note that the size of the data's trailing mask.Shape().Rank() dimensions must match the mask shape dimensions.
    /// 
    class Value : public std::enable_shared_from_this<Value>
    {
    public:
        ///
        /// A multi-dimensional value with no mask.
        ///
        CNTK_API Value(const NDArrayViewPtr& data);

        ///
        /// A multi-dimensional value with an associated mask.
        ///
        CNTK_API Value(const NDArrayViewPtr& data, const NDMaskPtr& mask);

        ///
        /// Create a new Value object containing a collection of variable length sequences.
        /// The created Value object contains a copy of the specified 'sequences' data.
        ///
        template <typename ElementType>
        CNTK_API static ValuePtr Create(const NDShape& sampleShape, const std::vector<std::vector<ElementType>>& sequences, const DeviceDescriptor& device, bool readOnly = false);

        ///
        /// Create a new Value object containing a collection of variable length sequences of one hot vectors
        /// The created Value object contains a copy of the specified 'sequences' data.
        ///
        template <typename ElementType>
        CNTK_API static ValuePtr Create(size_t vocabularySize, const std::vector<std::vector<size_t>>& oneHotSequences, const DeviceDescriptor& device, bool readOnly = false);

        ///
        /// Destruct 'this' Value object.
        ///
        virtual ~Value();

        ///
        /// Returns the descriptor of the device that 'this' Value resides on
        ///
        virtual DeviceDescriptor Device() const { return m_data->Device(); }

        ///
        /// Returns the data type of 'this' Value's contents.
        ///
        virtual DataType GetDataType() const { return m_data->GetDataType(); }

        ///
        /// Returns the storage format of 'this' Value.
        ///
        virtual StorageFormat GetStorageFormat() const { return m_data->GetStorageFormat(); }

        ///
        /// Returns the shape 'this' Value.
        ///
        virtual const NDShape& Shape() const { return m_data->Shape(); }

        ///
        /// Returns a boolean indicating if 'this' Value contains data in sparse storage format.
        ///
        bool IsSparse() const
        {
            return (GetStorageFormat() != StorageFormat::Dense);
        }

        ///
        /// Returns a boolean indicating if 'this' Value is read-only.
        ///
        virtual bool IsReadOnly() const { return m_data->IsReadOnly(); }

        ///
        /// Returns the number of masked/invalid values
        ///
        virtual size_t MaskedCount() const 
        {
            return m_mask ? m_mask->MaskedCount() : 0;
        }

        ///
        /// Returns the NDArrayView object corresponding to the data contents of 'this value object.
        ///
        virtual NDArrayViewPtr Data() const;

        ///
        /// Returns the NDMask object corresponding to the mask associated with 'this value object.
        ///
        virtual NDMaskPtr Mask() const;

        ///
        /// Creates a new Value with newly allocated storage on the same device as 'this' Value and copies 'this' Value's contents into the newly allocated Value.
        ///
        virtual ValuePtr DeepClone(bool readOnly = false) const;

        ///
        /// Creates a new Value which is an alias of 'this' Value.
        ///
        virtual ValuePtr Alias(bool readOnly = false) const;

        ///
        /// Copies the contents of the 'source' Value to 'this' Value.
        /// The shapes of the 'source' Value's data and mask must be identical to 'this' Value's data and mask.
        ///
        virtual void CopyFrom(const Value& source);

    private:
        // Disallow copy and move construction and assignment
        Value(const Value&) = delete; Value& operator=(const Value&) = delete; Value(Value&&) = delete; Value& operator=(Value&&) = delete;

    protected:
        mutable NDArrayViewPtr m_data;
        mutable NDMaskPtr m_mask;
    };

    ///
    /// Denotes an Axis of a Variable and is used for specifying the axes parameters of certain Functions such as reductions.
    /// Besides the static axes corresponding to each of the axes of the Variable's shape, Variables of kind 'Input' and any 
    /// 'Output' Variables dependent on an 'Input' Variable also have 2 additional dynamic axes whose dimensions are known only 
    /// when the Variable is bound to actual data during compute (viz. sequence axis and batch axis denoting the axis along which
    /// multiple sequences are batched)
    ///
    class Axis final
    {
        CNTK_API static const std::wstring StaticAxisNamePrefix;
        static const size_t SentinelStaticAxisIndexValueForDynamicAxes = SIZE_MAX;
        static const size_t SentinelStaticAxisIndexValueForAllStaticAxes = SIZE_MAX - 1;

        class UniqueDynamicAxesNames
        {
        public:
            bool RegisterAxisName(const std::wstring& axisName)
            {
                std::unique_lock<std::mutex> lock(m_mutex);
                return m_allKnownDynamicAxisNames.insert(axisName).second;
            }

            std::wstring NewUniqueDynamicAxisName(const std::wstring& axisNamePrefix)
            {
                std::unique_lock<std::mutex> lock(m_mutex);
                if (m_allKnownDynamicAxisNames.find(axisNamePrefix) == m_allKnownDynamicAxisNames.end())
                {
                    m_allKnownDynamicAxisNames.insert(axisNamePrefix);
                    return axisNamePrefix;
                }

                for (size_t i = 1;; i++)
                {
                    auto newDynamicAxisName = axisNamePrefix + std::to_wstring(i);
                    if (m_allKnownDynamicAxisNames.find(newDynamicAxisName) == m_allKnownDynamicAxisNames.end())
                    {
                        m_allKnownDynamicAxisNames.insert(newDynamicAxisName);
                        return newDynamicAxisName;
                    }
                }
            }

        private:
            std::unordered_set<std::wstring> m_allKnownDynamicAxisNames;
            std::mutex m_mutex;
        };

        CNTK_API static UniqueDynamicAxesNames s_uniqueDynamicAxisNames;

    public:
        CNTK_API static const std::vector<Axis> DefaultInputVariableDynamicAxes;

    public:
        ///
        /// Construct an Axis object denoting a static axis with the specified index.
        ///
        explicit Axis(size_t staticAxisIdx)
            : m_staticAxisIdx(staticAxisIdx), m_isOrderedDynamicAxis(false)
        {
            m_name = StaticAxisNamePrefix + std::to_wstring(staticAxisIdx);
        }

        ///
        /// Construct a dynamic axis with the specified name.
        ///
        explicit Axis(const std::wstring& name, bool isOrderedDynamicAxis = true)
            : m_staticAxisIdx(SentinelStaticAxisIndexValueForDynamicAxes), m_name(name), m_isOrderedDynamicAxis(isOrderedDynamicAxis)
        {
            RegisterAxisName(name);
        }

        ///
        /// Returns a boolean indicating if 'this' Axis corresponds to a static axis
        ///
        bool IsStaticAxis() const { return m_staticAxisIdx != SentinelStaticAxisIndexValueForDynamicAxes; }

        ///
        /// Returns a boolean indicating if 'this' Axis is ordered; i.e. if there is an ordering between the dimensions along this axis.
        ///
        bool IsOrdered() const { return IsStaticAxis() || m_isOrderedDynamicAxis; }

        ///
        /// Returns the axis index if 'this' Axis is a static axis. Throws an exception otherwise if checked == true.
        ///
        size_t StaticAxisIndex(bool checked = true) const
        {
            if (checked && !IsStaticAxis())
                InvalidArgument("Cannot query the static axis index for a non-static axis");

            return m_staticAxisIdx;
        }

        ///
        /// Axis object representing the default dynamic axis.
        ///
        CNTK_API static const Axis& DefaultDynamicAxis();

        ///
        /// Axis object representing the batch axis.
        ///
        CNTK_API static const Axis& DefaultBatchAxis();

        ///
        /// Axis object representing all the static axes of an operand
        ///
        CNTK_API static const Axis& AllStaticAxes();

        ///
        /// Returns a new unique Dynamic axis
        ///
        CNTK_API static Axis NewUniqueDynamicAxis(const std::wstring& axisNamePrefix, bool isOrderedDynamicAxis = true);

        ///
        /// Name of 'this' axis
        ///
        const std::wstring& Name() const { return m_name; }

        ///
        /// Default constructor; results in an invalid axis object.
        ///
        Axis()
            : m_staticAxisIdx(SentinelStaticAxisIndexValueForDynamicAxes)
        {}

    private:
        CNTK_API void RegisterAxisName(const std::wstring& axisName);

    private:
        size_t m_staticAxisIdx;
        std::wstring m_name;
        bool m_isOrderedDynamicAxis;
    };

    inline bool operator==(const Axis& first, const Axis& second)
    {
        if (first.IsStaticAxis() != second.IsStaticAxis())
            return false;

        if (first.IsStaticAxis())
            return first.StaticAxisIndex() == second.StaticAxisIndex();
        else
            return first.Name() == second.Name();
    }

    inline bool operator!=(const Axis& first, const Axis& second)
    {
        return !(first == second);
    }
}

namespace std {
    template <> struct hash<CNTK::Axis>
    {
        size_t operator()(const CNTK::Axis& x) const
        {
            return std::hash<std::wstring>()(x.Name());
        }
    };
}

namespace CNTK
{
    ///
    /// A serializable value represents one of:
    /// a) Boolean
    /// b) Signed long integer
    /// c) Single and double precision floating point values
    /// d) NDShape
    /// e) Axis
    /// f) vector<DictionaryValue>
    /// g) Dictionary
    /// h) NDArrayView
    ///
<<<<<<< HEAD
    enum class VariableKind : unsigned int
    {
        Input = 0,
        Output = 1,
        Parameter = 2,
        Constant = 3,
        Placeholder = 4,
    };
=======
    /// TODO: We need to have native support for DictionaryValue<vector> and DictionaryValue<NDArrayView>.
    class DictionaryValue final
    {
    public:
        enum class Type : unsigned int
        {
            None,
            Bool,
            SizeT,
            Float,
            Double,
            String,
            NDShape,
            Axis,
            Vector,
            Dictionary,
            NDArrayView,
        };
>>>>>>> 6476614a

        static const char* TypeName(Type type)
        {
            switch (type)
            {
            case Type::None:
                return "None";
            case Type::Bool:
                return "Bool";
            case Type::SizeT:
                return "SizeT";
            case Type::Float:
                return "Float";
            case Type::Double:
                return "Double";
            case Type::String:
                return "String";
            case Type::NDShape:
                return "NDShape";
            case Type::Axis:
                return "Axis";
            case Type::Vector:
                return "Vector";
            case Type::Dictionary:
                return "Dictionary";
            case Type::NDArrayView:
                return "NDArrayView";
            default:
                LogicError("Unknown DictionaryValue::Type");
            }
        }

<<<<<<< HEAD
    namespace Internal
    {
        inline std::wstring GenerateUid(std::wstring&& prefix)
        {
            return prefix + std::to_wstring(Internal::NewUniqueId());
        }

        inline std::wstring GenerateUid(VariableKind varKind)
        {
            return GenerateUid(std::wstring(VariableKindName(varKind)));
        }

        inline std::wstring GenerateUid(const wchar_t* prefix)
        {
            return GenerateUid(std::wstring(prefix));
=======
    public:
        DictionaryValue() : m_valueType(Type::None)
        {
>>>>>>> 6476614a
        }

<<<<<<< HEAD
    ///
    /// Denotes a symbolic entity corresponding to the inputs and outputs of a Function.
    /// A Variable is symbolic and does not represent the actual values.
    /// Also, Variable type is a value type and copies of a Variable object are aliases of the
    /// source Variable object itself and have the same identity.
    ///
    class Variable : private IDictionarySerializable
    {
        friend bool operator==(const Variable& first, const Variable& second);
        friend class Function;
        friend class CompositeFunction;
=======
        DictionaryValue(bool value) : m_valueType(GetValueType<bool>())
        {
            m_data.m_boolean = value;
        }
>>>>>>> 6476614a

        DictionaryValue(size_t value) : m_valueType(GetValueType<size_t>())
        {
            m_data.m_sizeT = value;
        }

        DictionaryValue(float value) : m_valueType(GetValueType<float>())
        {
            m_data.m_float = value;
        }

        DictionaryValue(double value) : m_valueType(GetValueType<double>())
        {
            m_data.m_double = value;
        }

        DictionaryValue(const wchar_t* value)
            : DictionaryValue(std::wstring(value))
        {}

        // Due to SWIG we had to flatten this template for vector<DictionaryValue>
        DictionaryValue(const std::vector<CNTK::DictionaryValue>& value) : m_valueType(GetValueType<std::vector<CNTK::DictionaryValue>>())
        {
            AllocateDataPtr(value);
        }

        template <typename T>
        DictionaryValue(const T& value) : m_valueType(GetValueType<T>())
        {
            static_assert((std::is_same<T, NDShape>::value ||
                std::is_same<T, Axis>::value ||
                std::is_same<T, std::wstring>::value ||
                std::is_same<T, std::vector<DictionaryValue>>::value ||
                std::is_same<T, Dictionary>::value ||
                std::is_same<T, NDArrayView>::value),
                "Unsupported ValueType");

            AllocateDataPtr(value);
        }

        DictionaryValue(const DictionaryValue& other) : m_valueType(Type::Bool)
        {
            // The m_valueType must have been set to a non-ptr type to prevent an attempt to interpret
            // the underlying underlying uninitialized value as a ptr and free it.
            *this = other;
        }

        DictionaryValue(DictionaryValue&& other) : m_valueType(Type::Bool)
        {
            // The m_valueType must have been set to a non-ptr type to prevent an attempt to interpret
            // the underlying underlying uninitialized value as a ptr and free it.
            *this = std::move(other);
        }
        DictionaryValue& operator=(const DictionaryValue& other)
        {
            if (this != &other)
            {
                FreeDataPtr();

                m_valueType = other.m_valueType;
                m_data = other.m_data;

                if (other.m_valueType == Type::String)
                    AllocateDataPtr(other.Value<std::wstring>());
                else if (other.m_valueType == Type::NDShape)
                    AllocateDataPtr(other.Value<NDShape>());
                else if (other.m_valueType == Type::Axis)
                    AllocateDataPtr(other.Value<Axis>());
                else if (other.m_valueType == Type::Vector)
                    AllocateDataPtr(other.Value<std::vector<DictionaryValue>>());
                else if (other.m_valueType == Type::Dictionary)
                    AllocateDataPtr(other.Value<Dictionary>());
                else if (other.m_valueType == Type::NDArrayView)
                    AllocateDataPtr(other.Value<NDArrayView>());
            }

            return *this;
        }

        DictionaryValue& operator=(DictionaryValue&& other)
        {
            FreeDataPtr();

            m_valueType = other.m_valueType;
            m_data = other.m_data;

            if (other.m_valueType == Type::String ||
                other.m_valueType == Type::NDShape ||
                other.m_valueType == Type::Axis ||
                other.m_valueType == Type::Vector ||
                other.m_valueType == Type::Dictionary ||
                other.m_valueType == Type::NDArrayView)
            {
                other.m_data.m_ptr = nullptr;
            }

            other.m_valueType = Type::None;

            return *this;
        }
        ~DictionaryValue()
        {
            FreeDataPtr();
        }

        template <typename T, typename std::enable_if<std::is_same<T, bool>::value>::type* = nullptr>
        const T& Value() const
        {
            VerifyType<T>();
            return m_data.m_boolean;
        }

<<<<<<< HEAD
        ///
        /// Returns the Function object which 'this' variable is an output of.
        /// Returns null when called for a Variable that is not of 'Output' VariableKind.
        ///
        CNTK_API FunctionPtr Owner() const;
=======
        template <typename T, typename std::enable_if<std::is_same<T, bool>::value>::type* = nullptr>
        T& Value()
        {
            VerifyType<T>();
            return m_data.m_boolean;
        }
>>>>>>> 6476614a

        template <typename T, typename std::enable_if<std::is_same<T, size_t>::value>::type* = nullptr>
        const T& Value() const
        {
            VerifyType<T>();
            return m_data.m_sizeT;
        }

        template <typename T, typename std::enable_if<std::is_same<T, size_t>::value>::type* = nullptr>
        T& Value()
        {
            VerifyType<T>();
            return m_data.m_sizeT;
        }

        template <typename T, typename std::enable_if<std::is_same<T, float>::value>::type* = nullptr>
        const T& Value() const
        {
            VerifyType<T>();
            return m_data.m_float;
        }

        template <typename T, typename std::enable_if<std::is_same<T, float>::value>::type* = nullptr>
        T& Value()
        {
            VerifyType<T>();
            return m_data.m_float;
        }

        template <typename T, typename std::enable_if<std::is_same<T, double>::value>::type* = nullptr>
        const T& Value() const
        {
            VerifyType<T>();
            return m_data.m_double;
        }

        template <typename T, typename std::enable_if<std::is_same<T, double>::value>::type* = nullptr>
        T& Value()
        {
            VerifyType<T>();
            return m_data.m_double;
        }

        template <typename T, typename std::enable_if<std::is_same<T, NDShape>::value ||
            std::is_same<T, Axis>::value ||
            std::is_same<T, std::wstring>::value ||
            std::is_same<T, std::vector<DictionaryValue>>::value ||
            std::is_same<T, Dictionary>::value ||
            std::is_same<T, NDArrayView>::value>::type* = nullptr>
            const T& Value() const
        {
            VerifyType<T>();
            return *(reinterpret_cast<T*>(m_data.m_ptr));
        }

        template <typename T, typename std::enable_if<std::is_same<T, NDShape>::value ||
            std::is_same<T, Axis>::value ||
            std::is_same<T, std::wstring>::value ||
            std::is_same<T, std::vector<DictionaryValue>>::value ||
            std::is_same<T, Dictionary>::value ||
            std::is_same<T, NDArrayView>::value>::type* = nullptr>
            T& Value()
        {
            VerifyType<T>();
            return *(reinterpret_cast<T*>(m_data.m_ptr));
        }

        bool HasValue() const
        {
            return m_valueType != Type::None;
        }

<<<<<<< HEAD
        CNTK_API virtual Dictionary Serialize() const override;

        virtual size_t CurrentVersion() const override { return s_modelVersion; }

        CNTK_API static Variable Load(const Dictionary& dictionary, const CNTK::DeviceDescriptor& device = DeviceDescriptor::UseDefaultDevice());
=======
        Type ValueType() const
        {
            return m_valueType;
        }

        CNTK_API bool operator==(const DictionaryValue& other) const;
        CNTK_API bool operator!=(const DictionaryValue& other) const;

        friend CNTK_API std::istream& operator>>(std::istream& stream, DictionaryValue& us);
        friend CNTK_API std::ostream& operator<<(std::ostream& stream, const DictionaryValue& us);
>>>>>>> 6476614a

    private:
        template <typename T>
        static Type GetValueType()
        {
            static_assert((std::is_same<T, bool>::value ||
                std::is_same<T, size_t>::value ||
                std::is_same<T, float>::value ||
                std::is_same<T, double>::value ||
                std::is_same<T, std::wstring>::value ||
                std::is_same<T, NDShape>::value ||
                std::is_same<T, Axis>::value ||
                std::is_same<T, std::vector<DictionaryValue>>::value ||
                std::is_same<T, Dictionary>::value ||
                std::is_same<T, NDArrayView>::value),
                "Unsupported ValueType");

            if (std::is_same<T, bool>::value)                                      return Type::Bool;
            if (std::is_same<T, size_t>::value)                                    return Type::SizeT;
            if (std::is_same<T, float>::value)                                     return Type::Float;
            if (std::is_same<T, double>::value)                                    return Type::Double;
            if (std::is_same<T, std::wstring>::value)                              return Type::String;
            if (std::is_same<T, NDShape>::value)                                   return Type::NDShape;
            if (std::is_same<T, Axis>::value)                                      return Type::Axis;
            if (std::is_same<T, std::vector<DictionaryValue>>::value)              return Type::Vector;
            if (std::is_same<T, Dictionary>::value)                                return Type::Dictionary;
            if (std::is_same<T, NDArrayView>::value)                               return Type::NDArrayView;
        }

        template <typename T>
        void VerifyType() const
        {
            if (GetValueType<T>() != m_valueType)
                RuntimeError("Reading a DictionaryValue as the wrong type; Reading as type %s when actual type is %s", typeid(T).name(), DictionaryValue::TypeName(m_valueType));
        }

        template <typename T>
        CNTK_API void AllocateDataPtr(const T& value);

        template <typename T>
        CNTK_API void FreePtrAsType();

        CNTK_API void FreeDataPtr()
        {
            if (m_valueType == Type::String)
                FreePtrAsType<std::wstring>();
            else if (m_valueType == Type::NDShape)
                FreePtrAsType<NDShape>();
            else if (m_valueType == Type::Axis)
                FreePtrAsType<Axis>();
            else if (m_valueType == Type::Vector)
                FreePtrAsType<std::vector<DictionaryValue>>();
            else if (m_valueType == Type::Dictionary)
                FreePtrAsType<Dictionary>();
            else if (m_valueType == Type::Dictionary)
                FreePtrAsType<NDArrayView>();
        }

        Type m_valueType;

        union ValueData
        {
            bool m_boolean;
            size_t m_sizeT;
            float m_float;
            double m_double;
            void* m_ptr;
        } m_data;

<<<<<<< HEAD
        VariableFieldsPtr m_dataFields;

        static const size_t s_modelVersion = 1;
=======
        const size_t version = 1;
>>>>>>> 6476614a
    };

    ///
    /// A type denoting a dictionary (keyed by Unicode strings) of serializable values (dynamically typed).
    ///
    class Dictionary final
    {
        friend inline void AddConfigString(std::wstringstream& s, const DictionaryValue& value, size_t numIndentationSpaces);
        friend class CompositeMinibatchSource;
    public:
        CNTK_API Dictionary();
        CNTK_API ~Dictionary();

        CNTK_API Dictionary(const Dictionary&);
        CNTK_API Dictionary& operator=(const Dictionary&);

        CNTK_API Dictionary(Dictionary&& other);
        CNTK_API Dictionary& operator=(Dictionary&& other);

        CNTK_API DictionaryValue& operator[](const wchar_t* key);
        DictionaryValue& operator[](const std::wstring& key)
        {
            return operator[](key.c_str());
        }

        CNTK_API DictionaryValue operator[](const wchar_t* key) const;

        DictionaryValue operator[](const std::wstring& key) const
        {
            return operator[](key.c_str());
        }

        CNTK_API bool Contains(const wchar_t* key) const;

        bool Contains(const std::wstring& key) const
        {
            return Contains(key.c_str());
        }

        CNTK_API void Add(const Dictionary& other);

        CNTK_API bool operator==(const Dictionary& other) const;
        CNTK_API bool operator!=(const Dictionary& other) const;

        friend CNTK_API std::istream& operator>>(std::istream& stream, Dictionary& us);
        friend CNTK_API std::ostream& operator<<(std::ostream& stream, const Dictionary& us);

    private:
        std::shared_ptr<std::unordered_map<std::wstring, DictionaryValue>> m_dictionaryData;
        const size_t version = 1;
    };

    ///
    /// Enumeration type denoting the kind of a symbolic Variable object
    ///
    enum class VariableKind
    {
        Input,
        Output,
        Parameter,
        Constant,
        Placeholder
    };

    inline const wchar_t* VariableKindName(VariableKind variableKind)
    {
        switch (variableKind)
        {
        case VariableKind::Input:
            return L"Input";
        case VariableKind::Output:
            return L"Output";
        case VariableKind::Parameter:
            return L"Parameter";
        case VariableKind::Constant:
            return L"Constant";
        case VariableKind::Placeholder:
            return L"Placeholder";
        default:
            LogicError("Unknown VariableKind");
        }
    }

    namespace Internal
    {
        inline std::wstring GenerateUid(VariableKind varKind)
        {
            return std::wstring(VariableKindName(varKind)) + std::to_wstring(Internal::NewUniqueId());
        }
    }

    typedef Dictionary ParameterInitializer;

    // Forward declarations
    inline Variable PlaceholderVariable(const NDShape& shape, const std::wstring& name, const std::vector<Axis>& dynamicAxes = Axis::DefaultInputVariableDynamicAxes);
    inline Variable InputVariable(const NDShape& shape, bool isSparse, CNTK::DataType dataType, bool needsGradient, const std::wstring& name, const std::vector<Axis>& dynamicAxes = Axis::DefaultInputVariableDynamicAxes);
    inline Variable OutputVariable(const NDShape& shape, CNTK::DataType dataType, Function* ownerFunction, const std::vector<Axis>& dynamicAxes, const std::wstring& name = L"");

    ///
    /// Denotes a symbolic entity corresponding to the inputs and outputs of a Function.
    /// A Variable is symbolic and does not represent the actual values.
    /// Also, Variable type is a value type and copies of a Variable object are aliases of the
    /// source Variable object itself and have the same identity.
    ///
    class Variable
    {
        friend bool operator==(const Variable& first, const Variable& second);
        friend class Function;
        friend class CompositeFunction;

        template <typename T>
        friend struct std::hash;

        template <typename ElementType>
        friend Variable GetVariable(const Microsoft::MSR::CNTK::ComputationNodeBasePtr& node,
                                    std::unordered_map<Microsoft::MSR::CNTK::ComputationNodeBasePtr, Variable>& nodeToVariableMap,
                                    std::unordered_map<Variable, Variable>& placeholderReplacements,
                                    std::unordered_set<FunctionPtr>& allPrimitiveFunctions);

#ifndef SWIG
    private:
        friend inline Variable PlaceholderVariable(const NDShape& shape, const std::wstring& name, const std::vector<Axis>& dynamicAxes /*= Axis::DefaultInputVariableDynamicAxes*/);
        friend inline Variable InputVariable(const NDShape& shape, bool isSparse, CNTK::DataType dataType, bool needsGradient, const std::wstring& name, const std::vector<Axis>& dynamicAxes /*= Axis::DefaultInputVariableDynamicAxes*/);
        friend inline Variable OutputVariable(const NDShape& shape, CNTK::DataType dataType, Function* ownerFunction, const std::vector<Axis>& dynamicAxes, const std::wstring& name /*= L""*/);
#endif

    public:

        ///
        /// Create an 'Output' variable aliasing the output of the specified Function
        /// Throws an exception if called for a Function instance with multiple outputs
        ///
        CNTK_API Variable(const FunctionPtr& function);

        ///
        /// Implicit conversion to a FunctionPtr; creates a pass through primitive function
        ///
        CNTK_API operator FunctionPtr() const;

        /// 
        /// Default constructor for creating an invalid/null Variable instance. 
        /// Required for use in a std::vector container.
        /// 
        Variable() {}

        ///
        /// Returns the shape of 'this' variable
        ///
        const NDShape& Shape() const { return m_dataFields->m_shape; }

        ///
        /// Returns the dynamic axes of 'this' variable
        ///
        const std::vector<Axis>& DynamicAxes() const { return m_dataFields->m_dynamicAxes; }

        ///
        /// Returns the VariableKind of 'this' variable
        ///
        VariableKind Kind() const { return m_dataFields->m_varKind; }

        ///
        /// Returns a boolean value indicating if 'this' variable denotes sparse data
        ///
        bool IsSparse() const { return m_dataFields->m_isSparse; }

        ///
        /// Returns a boolean value indicating if 'this' variable is an Input
        ///
        bool IsInput() const { return Kind() == VariableKind::Input; }

        ///
        /// Returns a boolean value indicating if 'this' variable is an Output
        ///
        bool IsOutput() const { return Kind() == VariableKind::Output; }

        ///
        /// Returns a boolean value indicating if 'this' variable is a Parameter
        ///
        bool IsParameter() const { return Kind() == VariableKind::Parameter; }

        ///
        /// Returns a boolean value indicating if 'this' variable is a Constant
        ///
        bool IsConstant() const { return Kind() == VariableKind::Constant; }

        ///
        /// Returns a boolean value indicating if 'this' variable is a Placeholder
        ///
        bool IsPlaceholder() const { return Kind() == VariableKind::Placeholder; }

        ///
        /// Returns the name of 'this' variable
        ///
        const std::wstring& Name() const { return m_dataFields->m_name; }

        ///
        /// Returns the internally generated unique name of the variable
        ///
        const std::wstring& Uid() const { return m_dataFields->m_uid; }

        ///
        /// Returns the Function object which 'this' variable is an ouptut of.
        /// Returns null when called for a Variable that is not of 'Output' VariableKind.
        ///
        CNTK_API FunctionPtr Owner() const;

        ///
        /// Returns the DataType of the data that 'this' Variable symbolically represents
        ///
        DataType GetDataType() const { return m_dataFields->m_dataType; }

        ///
        /// Returns a boolean value indicating if gradient computation is enabled for this variable.
        ///
        bool NeedsGradient() const { return m_dataFields->m_needsGradient; }

    protected:
#ifdef SWIG
    public:
#endif
        Variable(const NDShape& shape, VariableKind varType, CNTK::DataType dataType, const NDArrayViewPtr& value, bool needsGradient, const std::vector<Axis>& dynamicAxes, const std::wstring& name, const std::wstring& uid)
            : Variable(shape, varType, dataType, nullptr, value, needsGradient, dynamicAxes, /*isSparse =*/ false, name, uid)
        {}

    protected:
        CNTK_API NDArrayViewPtr Value() const;

    private:
#ifdef SWIG
    public:
#endif
        Variable(const NDShape& shape, bool isSparse, CNTK::DataType dataType, bool needsGradient, const std::wstring& name, const std::vector<Axis>& dynamicAxes, const std::wstring& uid)
            : Variable(shape, VariableKind::Input, dataType, nullptr, nullptr, needsGradient, dynamicAxes, isSparse, name, uid)
        {}


        Variable(const NDShape& shape, VariableKind varType, CNTK::DataType dataType, Function* ownerFunction, const NDArrayViewPtr& value, bool needsGradient, const std::vector<Axis>& dynamicAxes, bool isSparse, const std::wstring& name, const std::wstring& uid)
            : m_dataFields(MakeSharedObject<VariableFields>(shape, varType, dataType, ownerFunction, value, needsGradient, dynamicAxes, isSparse, name, uid))
        {}

private:
        Variable Clone() const
        {
            Variable clonedVariable;
            clonedVariable.m_dataFields = m_dataFields->Clone();

            return clonedVariable;
        }

        template <typename ElementType>
        static NDArrayViewPtr CreateValueFromParameterInitializer(const NDShape& shape, const ParameterInitializer& initConfig, const DeviceDescriptor& device);

    private:

        struct VariableFields final : public std::enable_shared_from_this<VariableFields>
        {
            friend class CompositeFunction;

            NDShape m_shape;
            VariableKind m_varKind;
            CNTK::DataType m_dataType;
            Function* const m_ownerFunction; // Variable does not keep the Function alive
            NDArrayViewPtr m_value;
            std::unique_ptr<ParameterInitializer> m_valueInitializer;
            std::unique_ptr<DeviceDescriptor> m_valueInitializationDevice;
            bool m_needsGradient;
            std::wstring m_name;
            std::vector<Axis> m_dynamicAxes;
            bool m_isSparse;
            std::wstring m_uid;

            VariableFields(const NDShape& shape, VariableKind varType, CNTK::DataType type, Function* ownerFunction, const NDArrayViewPtr& value, bool needsGradient, const std::vector<Axis>& dynamicAxes, bool isSparse, const std::wstring& name, const std::wstring& uid)
                : m_shape(shape), m_varKind(varType), m_dataType(type), m_ownerFunction(ownerFunction), m_value(value), m_needsGradient(needsGradient), m_dynamicAxes(dynamicAxes), m_isSparse(isSparse), m_name(name), m_uid(uid)
            {
                if (value && (type != value->GetDataType()))
                    InvalidArgument("The DataType of the Parameter/Constant Variable does not match the DataType of the associated Value");

                // Validate that each of the dynamic axes are unique
                std::unordered_set<Axis> uniqueDynamicAxis;
                for (auto& currentDynamicAxis : dynamicAxes)
                {
                    auto retVal = uniqueDynamicAxis.insert(currentDynamicAxis);
                    if (!retVal.second)
                        InvalidArgument("Dynamic axis named %S is specified more than once for Variable object", currentDynamicAxis.Name().c_str());
                }
            }

            std::shared_ptr<VariableFields> Clone() const
            {
                if (m_ownerFunction != nullptr)
                    InvalidArgument("Output variables cannot be cloned");

                return MakeSharedObject<VariableFields>(m_shape,
                                                        m_varKind,
                                                        m_dataType,
                                                        m_ownerFunction,
                                                        (m_value) ? m_value->DeepClone() : nullptr,
                                                        m_needsGradient,
                                                        m_dynamicAxes,
                                                        m_isSparse,
                                                        m_name,
                                                        Internal::GenerateUid(m_varKind));
            }

            CNTK_API void SetValueInitialization(const ParameterInitializer& initializationConfig, const DeviceDescriptor& device);

        private:
            // Disallow copy and move construction and assignment
            VariableFields(const VariableFields&) = delete; VariableFields& operator=(const VariableFields& other) = delete; VariableFields(VariableFields&&) = delete; VariableFields& operator=(VariableFields&&) = delete;
        };
        typedef std::shared_ptr<VariableFields> VariableFieldsPtr;

    protected:
        VariableFieldsPtr m_dataFields;
    };

    inline bool operator==(const Variable& first, const Variable& second)
    {
        return first.m_dataFields == second.m_dataFields;
    }

    inline bool operator!=(const Variable& first, const Variable& second)
    {
        return !(first == second);
    }

    ///
    /// Create a Placeholder variable to be used as a temporary/placeholder input to a Function.
    /// All placeholder inputs of a Function must be replaced with non-placeholder Variables before Forward evaluation of the Function.
    ///
    inline Variable PlaceholderVariable(const NDShape& shape, const std::wstring& name, const std::vector<Axis>& dynamicAxes /*= Axis::DefaultInputVariableDynamicAxes*/)
    {
        auto varKind = VariableKind::Placeholder;
        return Variable(shape, varKind, DataType::Unknown, nullptr, false, dynamicAxes, name, Internal::GenerateUid(varKind));
    }

    ///
    /// Create a Placeholder variable to be used as a temporary/placeholder input to a Function.
    /// All placeholder inputs of a Function must be replaced with non-placeholder Variables before Forward evaluation of the Function.
    ///
    inline Variable PlaceholderVariable(const NDShape& shape, const std::vector<Axis>& dynamicAxes = Axis::DefaultInputVariableDynamicAxes)
    {
        return PlaceholderVariable(shape, L"", dynamicAxes);
    }

    ///
    /// Create an 'Input' Variable denoting sparse data and specify if gradients are to be computed for this input
    ///
    inline Variable InputVariable(const NDShape& shape, bool isSparse, CNTK::DataType dataType, bool needsGradient, const std::wstring& name /*= L""*/, const std::vector<Axis>& dynamicAxes /*= Axis::DefaultInputVariableDynamicAxes*/)
    {
        return Variable(shape, isSparse, dataType, needsGradient, name, dynamicAxes, Internal::GenerateUid(VariableKind::Input));
    }

    ///
    /// Create an 'Input' Variable and specify if gradients are to be computed for this input
    ///
    inline Variable InputVariable(const NDShape& shape, CNTK::DataType dataType, bool needsGradient, const std::wstring& name = L"", const std::vector<Axis>& dynamicAxes = Axis::DefaultInputVariableDynamicAxes)
    {
        return InputVariable(shape, /*isSparse =*/ false, dataType, needsGradient, name, dynamicAxes);
    }

    ///
    /// Create an 'Input' Variable.
    ///
    inline Variable InputVariable(const NDShape& shape, DataType dataType, const std::wstring& name, const std::vector<Axis>& dynamicAxes = Axis::DefaultInputVariableDynamicAxes)
    {
        return InputVariable(shape, dataType, /*needsGradient =*/ false, name, dynamicAxes);
    }

    ///
    /// Create an 'Input' Variable.
    ///
    inline Variable InputVariable(const NDShape& shape, DataType dataType, const wchar_t* name, const std::vector<Axis>& dynamicAxes = Axis::DefaultInputVariableDynamicAxes)
    {
        return InputVariable(shape, dataType, std::wstring(name), dynamicAxes);
    }

    ///
    /// Create an 'Input' Variable.
    ///
    inline Variable InputVariable(const NDShape& shape, DataType dataType, const std::vector<Axis>& dynamicAxes = Axis::DefaultInputVariableDynamicAxes)
    {
        return InputVariable(shape, dataType, L"", dynamicAxes);
    }

    ///
    /// Create an 'Input' Variable denoting sparse data.
    ///
    inline Variable InputVariable(const NDShape& shape, bool isSparse, CNTK::DataType dataType, const std::wstring& name, const std::vector<Axis>& dynamicAxes = Axis::DefaultInputVariableDynamicAxes)
    {
        return InputVariable(shape, isSparse, dataType, /*needsGradient =*/ false, name, dynamicAxes);
    }

    ///
    /// Create an 'Input' Variable denoting sparse data.
    ///
    inline Variable InputVariable(const NDShape& shape, bool isSparse, CNTK::DataType dataType, const wchar_t* name, const std::vector<Axis>& dynamicAxes = Axis::DefaultInputVariableDynamicAxes)
    {
        return InputVariable(shape, isSparse, dataType, std::wstring(name), dynamicAxes);
    }

    ///
    /// Create an 'Input' Variable denoting sparse data.
    ///
    inline Variable InputVariable(const NDShape& shape, bool isSparse, CNTK::DataType dataType, const std::vector<Axis>& dynamicAxes = Axis::DefaultInputVariableDynamicAxes)
    {
        return InputVariable(shape, isSparse, dataType, L"", dynamicAxes);
    }

    ///
    /// Create an 'Output' variable
    ///
    inline Variable OutputVariable(const NDShape& shape, CNTK::DataType dataType, Function* ownerFunction, const std::vector<Axis>& dynamicAxes, const std::wstring& name /*= L""*/)
    {
        return Variable(shape, VariableKind::Output, dataType, ownerFunction, nullptr, /*needsGradient =*/ false, dynamicAxes, /*isSparse =*/ false, name, Internal::GenerateUid(VariableKind::Output));
    }

    static const int DefaultParamInitScale = 1;
    static const int DefaultParamInitOutputRank = 1;
    static const int DefaultParamInitFilterRank = 0;

    CNTK_API ParameterInitializer UniformInitializer(double scale = DefaultParamInitScale, unsigned long seed = DefaultRandomSeed);
    CNTK_API ParameterInitializer GaussianInitializer(int outputRank = DefaultParamInitOutputRank, int filterRank = DefaultParamInitFilterRank, double scale = DefaultParamInitScale, unsigned long seed = DefaultRandomSeed);
    CNTK_API ParameterInitializer XavierInitializer(int outputRank = DefaultParamInitOutputRank, int filterRank = DefaultParamInitFilterRank, double scale = DefaultParamInitScale, unsigned long seed = DefaultRandomSeed);
    CNTK_API ParameterInitializer GlorotUniformInitializer(int outputRank = DefaultParamInitOutputRank, int filterRank = DefaultParamInitFilterRank, double scale = DefaultParamInitScale, unsigned long seed = DefaultRandomSeed);
    CNTK_API ParameterInitializer GlorotNormalInitializer(int outputRank = DefaultParamInitOutputRank, int filterRank = DefaultParamInitFilterRank, double scale = DefaultParamInitScale, unsigned long seed = DefaultRandomSeed);
    CNTK_API ParameterInitializer HeUniformInitializer(int outputRank = DefaultParamInitOutputRank, int filterRank = DefaultParamInitFilterRank, double scale = DefaultParamInitScale, unsigned long seed = DefaultRandomSeed);
    CNTK_API ParameterInitializer HeNormalInitializer(int outputRank = DefaultParamInitOutputRank, int filterRank = DefaultParamInitFilterRank, double scale = DefaultParamInitScale, unsigned long seed = DefaultRandomSeed);
    CNTK_API ParameterInitializer BilinearInitializer(size_t kernelWidth, size_t kernelHeight);

    ///
    /// Denotes Parameter inputs of a Function.
    ///
    class Parameter final : public Variable
    {
        template <typename T>
        friend struct std::hash;

        template <typename ElementType>
        friend Variable GetVariable(const Microsoft::MSR::CNTK::ComputationNodeBasePtr& node,
                                    std::unordered_map<Microsoft::MSR::CNTK::ComputationNodeBasePtr, Variable>& nodeToVariableMap,
                                    std::unordered_map<Variable, Variable>& placeholderReplacements,
                                    std::unordered_set<FunctionPtr>& allPrimitiveFunctions);

    public:
        ///
        /// Construct a parameter whose initial contents are a copy of the specified 'value'
        ///
        explicit Parameter(const NDArrayViewPtr& value, const std::wstring& name = L"")
            : Parameter(value, name, Internal::GenerateUid(VariableKind::Parameter))
        {}

        // TODO: Constructor to move a specified NDArrayView value

        ///
        /// Construct a parameter of specified shape whose contents are initialized with the specified 'initValue'
        ///
        template<typename ElemType>
        Parameter(const NDShape& shape, ElemType initValue, const DeviceDescriptor& device = DeviceDescriptor::UseDefaultDevice(), const std::wstring& name = L"")
            : Variable(shape, VariableKind::Parameter, AsDataType<ElemType>(), MakeSharedObject<NDArrayView>(initValue, shape, device), true, {}, name, Internal::GenerateUid(VariableKind::Parameter))
        {}

        ///
        /// Construct a constant of specified shape whose contents are initialized with the specified 'initValue'
        ///
        Parameter(const NDShape& shape, DataType dataType, double initValue, const DeviceDescriptor& device = DeviceDescriptor::UseDefaultDevice(), const std::wstring& name = L"")
            : Variable(shape, VariableKind::Parameter, dataType, MakeSharedObject<NDArrayView>(initValue, dataType, shape, device), true, {}, name, Internal::GenerateUid(VariableKind::Parameter))
        {}

        ///
        /// Construct a constant of specified shape whose contents are initialized using the specified initializer
        ///
        Parameter(const NDShape& shape, DataType dataType, const ParameterInitializer& initializer, const DeviceDescriptor& device = DeviceDescriptor::UseDefaultDevice(), const std::wstring& name = L"")
            : Variable(shape, VariableKind::Parameter, dataType, nullptr, true, {}, name, Internal::GenerateUid(VariableKind::Parameter))
        {
            m_dataFields->SetValueInitialization(initializer, device);
        }

        ///
        /// DownCast a Variable to a Parameter. Only allowed if the VariableKind is Parameter and throws an exception otherwise.
        ///
        explicit Parameter(const Variable& variable)
            : Variable(variable)
        {
            if (!IsParameter())
                InvalidArgument("A non-parameter Variable being converted to a Parameter");
        }

        ///
        /// Get the value of 'this' parameter
        ///
        NDArrayViewPtr Value() const
        {
            return Variable::Value();
        }

    private:
        explicit Parameter(const NDArrayViewPtr& value, const std::wstring& name, const std::wstring& uid)
            : Variable(value->Shape(), VariableKind::Parameter, value->GetDataType(), value->DeepClone(), true, {}, name, uid)
        {}
    };

    // Implementation note: The Variable type is a value type and not polymorphic in nature. 
    // However we have a couple of derivatives of the type to extend the base interface and thus we ensure that the derived types do not have additional fields.
    // This check is weak in that the derives types may sneak in some additional fields if the base type had some padding at the end, without changing the object size
    // but it should be good enough for catching any accidental additon of fields.
    static_assert(sizeof(Parameter) == sizeof(Variable), "The Parameter type should not have any data fields beyond what it's base type 'Variable' has.");

    ///
    /// Denotes Constant inputs of a Function.
    ///
    class Constant final : public Variable
    {
        template <typename T>
        friend struct std::hash;

        template <typename ElementType>
        friend Variable GetVariable(const Microsoft::MSR::CNTK::ComputationNodeBasePtr& node,
                                    std::unordered_map<Microsoft::MSR::CNTK::ComputationNodeBasePtr, Variable>& nodeToVariableMap,
                                    std::unordered_map<Variable, Variable>& placeholderReplacements,
                                    std::unordered_set<FunctionPtr>& allPrimitiveFunctions);

    public:
        ///
        /// Construct a Constant whose initial contents are a copy of the specified value
        ///
        Constant(const NDArrayViewPtr& value, const std::wstring& name = L"")
            : Constant(value, name, Internal::GenerateUid(VariableKind::Constant))
        {}

        // TODO: Constructor to move a specified NDArrayView value

        ///
        /// Construct a constant of specified shape whose contents are initialized with the specified 'initValue'
        ///
        template<typename ElemType>
        Constant(const NDShape& shape, ElemType initValue, const DeviceDescriptor& device = DeviceDescriptor::UseDefaultDevice(), const std::wstring& name = L"")
            : Variable(shape, VariableKind::Constant, AsDataType<ElemType>(), MakeSharedObject<NDArrayView>(initValue, shape, device), false, {}, name, Internal::GenerateUid(VariableKind::Constant))
        {}

        ///
        /// Construct a constant of specified shape whose contents are initialized with the specified 'initValue'
        ///
        Constant(const NDShape& shape, DataType dataType, double initValue, const DeviceDescriptor& device = DeviceDescriptor::UseDefaultDevice(), const std::wstring& name = L"")
            : Variable(shape, VariableKind::Constant, dataType, MakeSharedObject<NDArrayView>(initValue, dataType, shape, device), false, {}, name, Internal::GenerateUid(VariableKind::Constant))
        {}

        ///
        /// Create a scalar constant. The specified value is cast to the specified DataType
        ///
        static inline CNTK::Constant Scalar(CNTK::DataType dataType, double value, const CNTK::DeviceDescriptor& device = CNTK::DeviceDescriptor::CPUDevice())
        {
            return Constant({}, dataType, value, device);
        }

<<<<<<< HEAD
        CNTK_API const DictionaryValue& operator[](const wchar_t* key) const;

        const DictionaryValue& operator[](const std::wstring& key) const
=======
        ///
        /// Create a scalar constant. The specified value is cast to the specified DataType
        ///
        template<typename ElementType>
        static inline CNTK::Constant Scalar(ElementType value, const CNTK::DeviceDescriptor& device = CNTK::DeviceDescriptor::CPUDevice())
        {
            return Constant({}, value, device);
        }

        ///
        /// DownCast a Variable to a Constant. Only allowed if the VariableKind is Constant and throws an exception otherwise.
        ///
        explicit Constant(const Variable& variable)
            : Variable(variable)
>>>>>>> 6476614a
        {
            if (!IsConstant())
                InvalidArgument("A non-constant Variable being converted to a Constant");
        }

        ///
        /// Get the value of 'this' Constant
        ///
        NDArrayViewPtr Value() const
        {
            return Variable::Value();
        }

    private:
        Constant(const NDArrayViewPtr& value, const std::wstring& name, const std::wstring& uid)
            : Variable(value->Shape(), VariableKind::Constant, value->GetDataType(), value->DeepClone(true), false, {}, name, uid)
        {}
    };

    // Implementation note: The Variable type is a value type and not polymorphic in nature. 
    // However we have a couple of derivatives of the type to extend the base interface and thus we ensure that the derived types do not have additional fields.
    // This check is weak in that the derives types may sneak in some additional fields if the base type had some padding at the end, without changing the object size
    // but it should be good enough for catching any accidental additon of fields.
    static_assert(sizeof(Constant) == sizeof(Variable), "The Constant type should not have any data fields beyond what it's base type 'Variable' has.");
}

namespace std {
    
    template <> struct hash<CNTK::NDShape>
    {
        size_t operator()(const CNTK::NDShape& x) const
        {
            return std::hash<std::wstring>()(x.AsString());
        }
    };

    
    template <> struct hash<CNTK::Variable>
    {
        size_t operator()(const CNTK::Variable& x) const
        {
            return std::hash<const void*>()(x.m_dataFields.get());
        }
    };

    template <> struct hash<CNTK::Parameter>
    {
        size_t operator()(const CNTK::Parameter& x) const
        {
            return std::hash<CNTK::Variable>()(x);
        }
    };

    template <> struct hash<CNTK::Constant>
    {
        size_t operator()(const CNTK::Constant& x) const
        {
            return std::hash<CNTK::Variable>()(x);
        }
    };
}

namespace CNTK
{
    ///
    /// Encapsulates the internal computation state of a Function computed as part of the 'Forward' call on a Function
    /// that must be passed to a subsequent 'Backward' call on the same Function to backpropagate gradient values
    /// for the same computation backwards through the Function
    ///
    class BackPropState : public std::enable_shared_from_this<BackPropState>
    {
    public:
        ///
        /// Returns the Function that 'this' BackPropState belongs to
        ///
        FunctionPtr Function() const { return m_function; }
        virtual ~BackPropState() {}

    protected:
        BackPropState(const FunctionPtr& function) : m_function(function) {}

    protected:
        FunctionPtr m_function;
    };
    typedef std::shared_ptr<BackPropState> BackPropStatePtr;

    ///
    /// How are Parameters handled when cloning a Function
    ///
    enum class ParameterCloningMethod
    {
        ///
        /// Parameters are shared between the Function being cloned and the new clone
        ///
        Share,

        ///
        /// New learnable Parameters are created and initialied with the current values of the
        /// corresponding Parameters of the Function being cloned
        ///
        Clone,

        ///
        /// Parameters are cloned and made immutable; i.e. Constants in the new clone 
        /// (e.g. for use as a fixed feature extractor)
        ///
        Freeze,
    };

    ///
    /// Represents a function (optionally differentiable w.r.t. its inputs)
    /// A Function denotes a symbolic computation with zero or more input arguments and one or more outputs. 
    /// A Function may be primitive or composite (comprised of other function instances whose inputs and outputs are wired together).
    /// A Function effectively is a computation graph composed of other primitive Functions (denoting computation) as nodes and Variable objects
    /// (denoting data) as the edges and leaves of the graph.
    /// Function class inherits from  IDictionarySerializable to allow derived 'Function' types to specify custom serialization procedure.
    ///
    class Function : public std::enable_shared_from_this<Function>, protected IDictionarySerializable
    {
        friend class CompositeFunction;
        friend class Trainer;

    public:
        ///
        /// Computes and stores the values of speficied variables in the 'outputs' map, using provided 'inputs' values corresponding
        /// to each leaf variable of the function of VariableKind 'Input'.
        /// The variables specified in the 'outputs' map denote the subset of 'this' Function's output variables that the caller wants to obtain values of. 
        /// Callers may specify the storage to be used for storing the 'outputs' Values or pass null in which case the implementation allocates the actual storage
        /// for the 'outputs' for which the ValuePtr mapping was left null by the caller.
        /// The optional 'outputsToRetainBackwardStateFor' parameter specifies the subset of the Function's output variables for which gradients will be specified
        /// in a subsequent Backward call for backpropagation.
        /// The method returns a BackPropState object containing all intermediate variable values needed during backpropagation of gradients from the 
        /// 'outputsToRetainBackwardStateFor' outputs of the function to any of the inputs of the Function, in a subsequent Backward call.
        /// Note that the returned BackPropState instance also stores a reference to the supplied 'inputs' Values and generated 'outputs' Values
        /// and the user is responsible for ensuring that the contents of the inputs and outputs are unchanged until after any uses of the BackPropState instance
        /// for backpropagating gradients through this function.
        ///
        virtual BackPropStatePtr Forward(const std::unordered_map<Variable, ValuePtr>& arguments,
                                         std::unordered_map<Variable, ValuePtr>& outputs,
                                         const DeviceDescriptor& computeDevice = DeviceDescriptor::UseDefaultDevice(),
                                         const std::unordered_set<Variable>& outputsToRetainBackwardStateFor = {}) = 0;

        ///
        /// Backpropagates supplied 'rootGradientValues' for one or more of the output variables of the Function, to produce gradient Values
        /// corresponding to the specified set of input variables in 'backPropagatedGradientValuesForInputs'.
        /// Callers may specify the actual storage to be used for storing the 'backPropagatedGradientValuesForInputs' Values or leave them to be null
        /// in which case the implementation allocates the actual storage for storing the gradients.
        /// In case an existing storage is specified, the gradients are aggregated with existing values in the specified storage.
        /// The 'state' parameter is an instance of an BackPropState instance obtained from a previous call to the Forward method on 'this; Function for the 
        /// computation that this gradient backpropagation corresponds to.
        ///
        virtual void Backward(const BackPropStatePtr& state,
                              const std::unordered_map<Variable, ValuePtr>& rootGradientValues,
                              std::unordered_map<Variable, ValuePtr>& backPropagatedGradientValuesForInputs) = 0;

        ///
        /// Returns the name of the operation that this Function denotes
        ///
        virtual const std::wstring& OpName() = 0;

    public:

        // Optional overrides

        ///
        /// Destruct this Function.
        ///
        CNTK_API virtual ~Function();

        ///
        /// Clones 'this' Function. The parameters of the Function are either cloned, shared or frozen as specified by the parameterCloneMethod argument and
        /// any variable replacements requested are applied in the cloned Function instance.
        ///
        CNTK_API FunctionPtr Clone(ParameterCloningMethod parameterCloneMethod = ParameterCloningMethod::Clone, const std::unordered_map<Variable, Variable>& replacements = {}) const;

        ///
        /// Generates a dictionary that captures the state of the Function graph underlying this Function.
        ///
        CNTK_API static Dictionary Save(const FunctionPtr& rootFunction);

        ///
        /// Loads a Function from the dictionary.
        /// TODO: add a second overload with a 'function builder' parameter that would allow hooking
        /// user-defined op-codes with custom functionality.
        ///
        CNTK_API static FunctionPtr Load(const Dictionary& modelDictionary, const CNTK::DeviceDescriptor& device = DeviceDescriptor::UseDefaultDevice());

    public:
        ///
        /// Returns the name of 'this' variable.
        ///
        const std::wstring& Name() const { return m_name; }

        ///
        /// Returns the internally generated unique name of the function
        ///
        const std::wstring& Uid() const { return m_uid; }

        ///
        /// Returns the primitive Function at the root of the graph of Functions underlying this Function.
        /// If 'this' Function itself is a primitive function then (this->RootFunction() == this).
        ///
        FunctionPtr RootFunction() const
        {
            return (m_rootFunction == nullptr) ? const_cast<Function*>(this)->shared_from_this() : m_rootFunction;
        }

        ///
        /// Returns all Input variables of 'this' Function.
        ///
        std::vector<Variable> Inputs() const
        {
            return *(InputsImpl().get());
        }

        ///
        /// Returns the Output variable of 'this' Function. Throws an exception of 'this' Function has more that one output.
        ///
        Variable Output() const
        {
            if (m_outputs.size() > 1)
                RuntimeError("A Function instance with more than one output cannot be implicitly converted to a Variable");

            return m_outputs[0];
        }

        ///
        /// Returns a vector consisting of all Output variables of 'this' Function.
        ///
        const std::vector<Variable>& Outputs() const { return m_outputs; }

        ///
        /// Returns a set comprising of all input variables of 'this' Function's variables that are not of kind 'Parameter' or 'Constant'.
        ///
        std::vector<Variable> Arguments() const
        {
            return FilteredInputs<Variable>([](const Variable& var) {
                return (var.IsInput() || var.IsOutput());
            });
        }

        ///
        /// Returns the set of all Parameter variables of 'this' Function.
        ///
        std::vector<Parameter> Parameters() const
        {
            return FilteredInputs<Parameter>([](const Variable& var) {
                return var.IsParameter();
            });
        }

        ///
        /// Returns the set of all Constant variables of 'this' Function.
        ///
        std::vector<Constant> Constants() const
        {
            return FilteredInputs<Constant>([](const Variable& var) {
                return var.IsConstant();
            });
        }

        ///
        /// Returns the set of all Constant variables of 'this' Function.
        ///
        std::vector<Variable> Placeholders() const
        {
            return FilteredInputs<Variable>([](const Variable& var) {
                return var.IsPlaceholder();
            });
        }

        ///
        /// Returns the dictionary of attributes of 'this' Function
        ///
        const Dictionary& Attributes() const { return m_attributes; }

        ///
        /// In-place replace specified placeholders in the Function graph with the specified replacements in the map
        ///
        CNTK_API FunctionPtr ReplacePlaceholders(const std::unordered_map<Variable, Variable>& placeholderReplacements);

        ///
        /// In-place replace the only placeholder in the Function graph with the specified replacements in the map
        /// Throws an exception if 'this' Function has multiple placeholders
        ///
        CNTK_API FunctionPtr ReplacePlaceholder(const Variable& placeholderReplacement);

        ///
        /// Restore the models parameters from a saved model file
        ///
        CNTK_API void RestoreFromLegacyModel(const std::wstring& modelFilePath);

    private:

        template <typename VariableType, typename FilterFunction>
        std::vector<VariableType> FilteredInputs(FilterFunction&& filterFunc) const
        {
            std::vector<VariableType> filteredInputs;
            std::unordered_set<Variable> uniqueFilteredInputs;
            auto inputs = Inputs();
            for (auto inputVar : inputs)
            {
                if (filterFunc(inputVar) && (uniqueFilteredInputs.find(inputVar) == uniqueFilteredInputs.end()))
                {
                    uniqueFilteredInputs.insert(inputVar);
                    filteredInputs.push_back(VariableType(inputVar));
                }
            }

            return filteredInputs;
        }

        CNTK_API std::shared_ptr<std::vector<Variable>> InputsImpl() const;

        void ValidateOrUpdateOutputs(std::unordered_map<const Function*, size_t>& visitedFunctions);

        virtual void ReplacePlaceholdersInPlace(const std::unordered_map<Variable, Variable>& placeholderReplacements,
                                                std::unordered_set<const Function*>& visitedFunctions,
                                                std::unordered_set<Variable>& replacedPlaceholders);

        static FunctionPtr Clone(const FunctionPtr& clonee,
                                 ParameterCloningMethod parameterCloneMethod,
                                 const std::unordered_map<Variable, Variable>& replacements,
                                 std::unordered_map<const Function*, FunctionPtr>& cloneMap,
                                 std::unordered_map<Variable, Variable>& leafVariablesCloneMap,
                                 std::unordered_map<Variable, Variable>& placeholderReplacements);

        // Disallow copy and move construction and assignment
        Function(const Function&) = delete; Function(Function&&) = delete; Function& operator=(const Function&) = delete; Function& operator=(Function&&) = delete;

    protected:
        ///
        /// Protected constructor for derived 'Function' types to specify the actual input and output variables for the (primitive) Function instance.
        ///
        Function(const std::vector<Variable>& inputs, const std::vector<Variable>& outputs, Dictionary&& functionConfig, const std::wstring& name = L"", const std::wstring& uid = Internal::GenerateUid(L"UserDefinedFunction"))
            : Function(inputs, outputs, std::move(functionConfig), nullptr, name, uid)
        {
        }

    private:
<<<<<<< HEAD
        void RestoreFromLegacyModel(const std::wstring& modelFilePath);

        CNTK_API Function(const std::vector<Variable>& inputs, const std::vector<Variable>& outputs, Dictionary&& functionConfig, const FunctionPtr& rootFunction, const std::wstring& name, const std::wstring& uid);

    private:
=======
>>>>>>> 6476614a

        std::vector<Variable> m_inputs;
        std::vector<Variable> m_outputs;

        FunctionPtr m_rootFunction; // nullptr for primitive function instances
        std::wstring m_name;
        std::wstring m_uid;
        Dictionary m_attributes;
    };

    ///
    /// Create an instance of the CNTK built-in elementwise negate operation with the specified input operand.
    ///
    CNTK_API FunctionPtr Negate(const Variable& operand, const std::wstring& name = L"");

    ///
    /// Unary negation operator corresponding to the Negate operation
    ///
    inline FunctionPtr operator-(const Variable& operand)
    {
        return Negate(operand);
    }

    ///
    /// Create an instance of the CNTK built-in elementwise sigmoid operation with the specified input operand.
    ///
    CNTK_API FunctionPtr Sigmoid(const Variable& operand, const std::wstring& name = L"");

    ///
    /// Create an instance of the CNTK built-in elementwise tanh operation with the specified input operand.
    ///
    CNTK_API FunctionPtr Tanh(const Variable& operand, const std::wstring& name = L"");

    ///
    /// Create an instance of the CNTK built-in elementwise linear rectifier operation with the specified input operand.
    ///
    CNTK_API FunctionPtr ReLU(const Variable& operand, const std::wstring& name = L"");

    ///
    /// Create an instance of the CNTK built-in elementwise exp operation with the specified input operand.
    ///
    CNTK_API FunctionPtr Exp(const Variable& operand, const std::wstring& name = L"");

    ///
    /// Create an instance of the CNTK built-in elementwise log operation with the specified input operand.
    ///
    CNTK_API FunctionPtr Log(const Variable& operand, const std::wstring& name = L"");

    ///
    /// Create an instance of the CNTK built-in elementwise square operation with the specified input operand.
    ///
    CNTK_API FunctionPtr Square(const Variable& operand, const std::wstring& name = L"");

    ///
    /// Create an instance of the CNTK built-in elementwise square-root operation with the specified input operand.
    ///
    CNTK_API FunctionPtr Sqrt(const Variable& operand, const std::wstring& name = L"");

    ///
    /// Create an instance of the CNTK built-in elementwise round operation with the specified input operand.
    ///
    CNTK_API FunctionPtr Round(const Variable& operand, const std::wstring& name = L"");

    ///
    /// Create an instance of the CNTK built-in elementwise floor operation with the specified input operand.
    ///
    CNTK_API FunctionPtr Floor(const Variable& operand, const std::wstring& name = L"");

    ///
    /// Create an instance of the CNTK built-in elementwise ceil operation with the specified input operand.
    ///
    CNTK_API FunctionPtr Ceil(const Variable& operand, const std::wstring& name = L"");

    ///
    /// Create an instance of the CNTK built-in elementwise abs operation with the specified input operand.
    ///
    CNTK_API FunctionPtr Abs(const Variable& operand, const std::wstring& name = L"");

    ///
    /// Create an instance of the CNTK built-in elementwise reciprocal operation with the specified input operand.
    ///
    CNTK_API FunctionPtr Reciprocal(const Variable& operand, const std::wstring& name = L"");

    ///
    /// Create an instance of the CNTK built-in softmax operation on specified tensor input operand
    ///
    CNTK_API FunctionPtr Softmax(const Variable& operand, const std::wstring& name = L"");

    ///
    /// Create an instance of the CNTK built-in hardmax operation on specified tensor input operand
    ///
    CNTK_API FunctionPtr Hardmax(const Variable& operand, const std::wstring& name = L"");

    ///
    /// Create an instance of the CNTK built-in transpose dimensions operation on specified tensor input operand
    ///
    CNTK_API FunctionPtr TransposeAxes(const Variable& operand, const Axis& axis1, const Axis& axis2, const std::wstring& name = L"");

    ///
    /// Create an instance of the CNTK built-in transpose operation on the specified 1D or 2D input operand
    ///
    CNTK_API FunctionPtr Transpose(const Variable& operand, const std::wstring& name = L"");

    ///
    /// Create an instance of the slice operation on specified tensor input operand
    ///
    CNTK_API FunctionPtr Slice(const Variable& operand, const Axis& axis, int beginIndex, int endIndex, const std::wstring& name = L"");

    ///
    /// Create an instance of the dropout operation on specified tensor input operand
    ///
    // TODO: The initial random seed should be specifiable
    CNTK_API FunctionPtr Dropout(const Variable& operand, double dropoutRate, const std::wstring& name = L"");

    ///
    /// Create an instance of the reshape operation on specified tensor input operand
    ///
    CNTK_API FunctionPtr Reshape(const Variable& operand, const NDShape& newShape, const std::wstring& name = L"");

    ///
    /// Create an instance of the CNTK built-in elementwise tensor addition operation with the specified input operands.
    ///
    CNTK_API FunctionPtr Plus(const Variable& leftOperand, const Variable& rightOperand, const std::wstring& name = L"");

    ///
    /// Binary addition operator corresponding to the Plus operation
    ///
    inline FunctionPtr operator+(const Variable& leftOperand, const Variable& rightOperand)
    {
        return Plus(leftOperand, rightOperand);
    }

    ///
    /// Create an instance of the CNTK built-in elementwise tensor subtraction operation with the specified input operands.
    ///
    CNTK_API FunctionPtr Minus(const Variable& leftOperand, const Variable& rightOperand, const std::wstring& name = L"");

    ///
    /// Binary minus operator corresponding to the Minus operation
    ///
    inline FunctionPtr operator-(const Variable& leftOperand, const Variable& rightOperand)
    {
        return Minus(leftOperand, rightOperand);
    }

    ///
    /// Create an instance of the CNTK built-in elementwise multiplication operation on specified tensor input operands.
    ///
    CNTK_API FunctionPtr ElementTimes(const Variable& leftOperand, const Variable& rightOperand, const std::wstring& name = L"");

    ///
    /// Create an instance of the CNTK built-in elementwise division operation on specified tensor input operands.
    ///
    CNTK_API FunctionPtr ElementDivide(const Variable& leftOperand, const Variable& rightOperand, const std::wstring& name = L"");

    ///
    /// Create an instance of the CNTK built-in elementwise equality comparison operation on specified tensor input operands.
    ///
    CNTK_API FunctionPtr Equal(const Variable& leftOperand, const Variable& rightOperand, const std::wstring& name = L"");

    ///
    /// Create an instance of the CNTK built-in elementwise not-equal comparison operation on specified tensor input operands.
    ///
    CNTK_API FunctionPtr NotEqual(const Variable& leftOperand, const Variable& rightOperand, const std::wstring& name = L"");

    ///
    /// Create an instance of the CNTK built-in elementwise less than comparison operation on specified tensor input operands.
    ///
    CNTK_API FunctionPtr Less(const Variable& leftOperand, const Variable& rightOperand, const std::wstring& name = L"");

    ///
    /// Create an instance of the CNTK built-in elementwise less than or equal to comparison operation on specified tensor input operands.
    ///
    CNTK_API FunctionPtr LessEqual(const Variable& leftOperand, const Variable& rightOperand, const std::wstring& name = L"");

    ///
    /// Create an instance of the CNTK built-in elementwise greater than comparison operation on specified tensor input operands.
    ///
    CNTK_API FunctionPtr Greater(const Variable& leftOperand, const Variable& rightOperand, const std::wstring& name = L"");

    ///
    /// Create an instance of the CNTK built-in elementwise greater than or equal to comparison operation on specified tensor input operands.
    ///
    CNTK_API FunctionPtr GreaterEqual(const Variable& leftOperand, const Variable& rightOperand, const std::wstring& name = L"");

    ///
    /// Create an instance of the CNTK built-in matrix multiplication operation with the specified input operands.
    /// TODO: Specify the constraints on the shapes of the operands.
    ///
    CNTK_API FunctionPtr Times(const Variable& leftOperand, const Variable& rightOperand, size_t outputRank = 1, const std::wstring& name = L"");

    ///
    /// Create an instance of the CNTK built-in matrix multiplication operation with the transpose of the left input operand
    /// and the specified right operand. Only accepts left operands of ranks 1 or 2.
    /// TODO: Specify the constraints on the shapes of the operands.
    ///
    CNTK_API FunctionPtr TransposeTimes(const Variable& leftOperand, const Variable& rightOperand, size_t outputRank = 1, const std::wstring& name = L"");

    ///
    /// Create an instance of the CNTK built-in operation to compute squared-error for specified input operands.
    ///
    CNTK_API FunctionPtr SquaredError(const Variable& prediction, const Variable& targets, const std::wstring& name = L"");

    ///
    /// Create an instance of the CNTK built-in operation to compute cross-entropy with softmax for specified input operands.
    ///
    CNTK_API FunctionPtr CrossEntropyWithSoftmax(const Variable& prediction, const Variable& labels, const std::wstring& name = L"");

    ///
    /// Create an instance of the CNTK built-in operation for computing the classification prediction error for specified operands.
    ///
    CNTK_API FunctionPtr ClassificationError(const Variable& prediction, const Variable& labels, const std::wstring& name = L"");

    ///
    /// Create an instance of the CNTK built-in operation for getting the past value along the lone dynamic axis of the specified operand.
    /// Throws an exception of the operand has more than one dynamic axis.
    ///
    CNTK_API FunctionPtr PastValue(const Variable& operand, const Variable& initialState, size_t offset = 1, const std::wstring& name = L"");

    ///
    /// Create an instance of the CNTK built-in operation for getting the past value along the lone dynamic axis of the specified operand.
    /// This overload uses an initial state value of 0.
    /// Throws an exception of the operand has more than one dynamic axis.
    ///
    inline FunctionPtr PastValue(const Variable& operand, size_t offset = 1, const std::wstring& name = L"")
    {
        static const auto defaultInitialState = Constant::Scalar(0.0f);
        return PastValue(operand, defaultInitialState, offset, name);
    }

    ///
    /// Create an instance of the CNTK built-in operation for getting the future value along the lone dynamic axis of the specified operand.
    /// Throws an exception of the operand has more than one dynamic axis.
    ///
    CNTK_API FunctionPtr FutureValue(const Variable& operand, const Variable& initialState, size_t offset = 1, const std::wstring& name = L"");

    ///
    /// Create an instance of the CNTK built-in operation for getting the future value along the lone dynamic axis of the specified operand.
    /// This overload uses an initial state value of 0.
    /// Throws an exception of the operand has more than one dynamic axis.
    ///
    inline FunctionPtr FutureValue(const Variable& operand, size_t offset = 1, const std::wstring& name = L"")
    {
        static const auto defaultInitialState = Constant::Scalar(0.0f);
        return FutureValue(operand, defaultInitialState, offset, name);
    }

    ///
    /// Create an instance of the CNTK built-in sum reduction operation on specified tensor input operand along all the axes
    ///
    CNTK_API FunctionPtr ReduceSum(const Variable& operand, const std::wstring& name = L"");

    ///
    /// Create an instance of the CNTK built-in sum reduction operation on specified tensor input operand along the specified axis
    ///
    CNTK_API FunctionPtr ReduceSum(const Variable& operand, const Axis& axis, const std::wstring& name = L"");

    ///
    /// Create an instance of the CNTK built-in LogSum reduction operation on specified tensor input operand along the specified axis
    ///
    CNTK_API FunctionPtr ReduceLogSum(const Variable& operand, const Axis& axis, const std::wstring& name = L"");

    ///
    /// Create an instance of the CNTK built-in Mean reduction operation on specified tensor input operand along the specified axis
    ///
    CNTK_API FunctionPtr ReduceMean(const Variable& operand, const Axis& axis, const std::wstring& name = L"");

    ///
    /// Create an instance of the CNTK built-in Max reduction operation on specified tensor input operand along the specified axis
    ///
    CNTK_API FunctionPtr ReduceMax(const Variable& operand, const Axis& axis, const std::wstring& name = L"");

    ///
    /// Create an instance of the CNTK built-in Min reduction operation on specified tensor input operand along the specified axis
    ///
    CNTK_API FunctionPtr ReduceMin(const Variable& operand, const Axis& axis, const std::wstring& name = L"");

    ///
    /// Per dimension mean-variance normalization of the specified input operand.
    ///
    CNTK_API FunctionPtr PerDimMeanVarianceNormalize(const Variable& operand, const NDArrayViewPtr& mean, const NDArrayViewPtr& invStdDev, const std::wstring& name = L"");

    ///
    /// TODO:
    ///
    CNTK_API FunctionPtr Convolution(const Variable& convolutionMap,
                                     const Variable& operand,
                                     const NDShape& strides = {1},
                                     const std::vector<bool>& sharing = {true},
                                     const std::vector<bool>& autoPadding = {true},
                                     const NDShape& lowerPad = {0},
                                     const NDShape& upperPad = {0},
                                     bool transpose = false,
                                     size_t maxTempMemSizeInSamples = 0,
                                     const std::wstring& name = L"");

    ///
    /// TODO:
    ///
    enum class PoolingType
    {
        Max,
        Average,
    };

    ///
    /// TODO:
    ///
    CNTK_API FunctionPtr Pooling(const Variable& operand,
                                 PoolingType poolingType,
                                 const NDShape& poolingWindowShape,
                                 const NDShape& strides = {1},
                                 const std::vector<bool>& autoPadding = {false},
                                 const NDShape& lowerPad = {0},
                                 const NDShape& upperPad = {0},
                                 const std::wstring& name = L"");

    ///
    /// TODO:
    ///
    // TODO: Do we need a separate "spatial" parameter or can it be inferred from the tensor dimensions
    CNTK_API FunctionPtr BatchNormalization(const Variable& operand,
                                            const Variable& scale,
                                            const Variable& bias,
                                            const Variable& runningMean,
                                            const Variable& runningInvStd,
                                            bool spatial,
                                            double normalizationTimeConstant = 0,
                                            double blendTimeConstant = 0,
                                            double epsilon = 0.00001,
                                            bool useCuDNNEngine = false,
                                            const std::wstring& name = L"");

    ///
    /// Create an instance of the CNTK built-in elementwise clip operation on the tensor operand
    ///
    CNTK_API FunctionPtr Clip(const Variable& operand, const Variable& min, const Variable& max, const std::wstring& name = L"");

    ///
    /// Create an instance of the CNTK built-in elementwise choice operation using a condition tensor for specified tensor operands.
    ///
    CNTK_API FunctionPtr ElementSelect(const Variable& condition, const Variable& leftOperand, const Variable& rightOperand, const std::wstring& name = L"");

    ///
    /// Create an instance of the CNTK built-in splice operation to splice together all the specified tensor operands into a single output tensor
    ///
    CNTK_API FunctionPtr Splice(const std::vector<Variable>& operands, const Axis& axis, const std::wstring& name = L"");

    ///
    /// Create a new Function instance which just combines the outputs of the specified list of 'operands' Functions such that the 'Outputs' of the 
    /// new 'Function' are union of the 'Outputs' of each of the specified 'operands' Functions.
    /// E.g. When creating a classification model, typically the CrossEntropy loss Function and the ClassificationError Function comprise the two roots
    /// of the computation graph which can be "Combine"d to create a single Function with 2 outputs; viz. CrossEntropy loss and ClassificationError output.
    ///
    CNTK_API FunctionPtr Combine(const std::vector<FunctionPtr>& operands, const std::wstring& name = L"");

    namespace Sequence
    {
        CNTK_API FunctionPtr IsFirst(const Variable& operand, const std::wstring& name = L"");
        CNTK_API FunctionPtr IsLast(const Variable& operand, const std::wstring& name = L"");

        CNTK_API FunctionPtr First(const Variable& operand, const std::wstring& name = L"");
        CNTK_API FunctionPtr Last(const Variable& operand, const std::wstring& name = L"");

        CNTK_API FunctionPtr Where(const Variable& condition, const std::wstring& name = L"");
        CNTK_API FunctionPtr Gather(const Variable& operand, const Variable& condition, const std::wstring& name = L"");
        CNTK_API FunctionPtr Scatter(const Variable& operand, const Variable& condition, const std::wstring& name = L"");

        CNTK_API FunctionPtr BroadcastAs(const Variable& operand, const Variable& broadcastAs, const std::wstring& name = L"");
    }

    ///
    /// Load a legacy CNTK v1 format model
    ///
    CNTK_API FunctionPtr LoadLegacyModel(DataType dataType, const std::wstring& modelFile, const DeviceDescriptor& computeDevice = DeviceDescriptor::UseDefaultDevice());

    /// 
    /// Save a Composite Function instance to a file in CNTK legacy model format
    ///
    CNTK_API void SaveAsLegacyModel(const FunctionPtr& rootFunction, const std::wstring& modelFile);

    ///
    /// Abstraction for learning a subset of parameters of a learnable function using first order gradient values
    /// For e.g momentum, AdaGrad, RMSProp etc. are different types of learners with their own algorithms for
    /// learning parameter values using first order gradients.
    ///
    class Learner : public std::enable_shared_from_this<Learner>, public IDictionarySerializable
    {
        static const std::wstring LearningRateAttributeName;

    public:
        //
        // Method to update the parameters associated with this learner. By returning false, this method indicates that
        // learning has stopped for all of the parameters associated with this learner
        //
        virtual bool Update(const std::unordered_map<Parameter, NDArrayViewPtr>& gradientValues, size_t trainingSampleCount) = 0;

        ///
        /// Returns the set of parameters associated with this learner.
        ///
        const std::unordered_set<Parameter>& Parameters() const { return m_parameters; }

        ///
        /// Optionally overridable method to checkpoint the learner's state.
        ///
<<<<<<< HEAD
        CNTK_API virtual Dictionary Serialize() const override { return Dictionary(); }
=======
        // TODO: move the following two methods into ISerializable interface, make 
        // Learner (and all other entities that need checkpointing capability) implement it.
        virtual Dictionary GetCheckpointState() const 
        {
            Dictionary baseCheckpointState;
            baseCheckpointState[LearningRateAttributeName] = m_learningRate;

            return baseCheckpointState;
        }
>>>>>>> 6476614a

        ///
        /// Optionally overridable method to restore the learner's state from a previous checkpoint.
        ///
        virtual void RestoreFromCheckpoint(const Dictionary& checkpoint) 
        {
            if (checkpoint.Contains(LearningRateAttributeName))
                m_learningRate = checkpoint[LearningRateAttributeName].Value<double>();
        }

        ///
        /// Destruct this Learner.
        ///
        virtual ~Learner() {}

<<<<<<< HEAD
        ///
        /// This method needs to be explicitly overriden in subclasses.
        ///
        CNTK_API virtual size_t CurrentVersion() const override { NOT_IMPLEMENTED }
=======
        virtual void ResetLearningRate(double learningRate) { m_learningRate = learningRate; }
        virtual double LearningRate() const { return m_learningRate; }
>>>>>>> 6476614a

    protected:
        Learner(const std::vector<Parameter>& parameters, double learningRate)
            : m_parameters(parameters.begin(), parameters.end()), m_learningRate(learningRate)
        {}

        std::unordered_set<Parameter> m_parameters;
        double m_learningRate;
    };

    ///
    /// A collection of key-value pairs that represents a training parameter schedule in 
    /// terms of the number of processed samples (e.g., learning rate and momentum schedules). 
    /// This class is designed to simplify Learner's factory methods and provides a number of 
    /// convenience constructors to allow easy conversion from a single value, a vector of values 
    /// and a list of pairs to the training schedule. For example, a learning rate schedule 
    /// { { 10, 0.5 }, { 100, 0.3 }, { 20, 0.2 } } indicates that the rate of 0.5 should be
    /// used for the first 10 units (equivalently, samples if the default unit = 1 is used)
    /// followed by 0.3 for the next 100 units, and then 0.2 for the remaining 20 units or 
    /// until the end of training if it takes longer.
    ///
    template <typename T>
    class TrainingParameterSchedule
    {
    public:
        ///
        /// Create a schedule with a constant parameter value.
        ///
        CNTK_API TrainingParameterSchedule(T value);

        ///
        /// Create a schedule where the parameter changes its value every 'unit' samples:
        /// schedule[0] is used for the first 'unit' samples, schedule[1] -- for the second,
        /// and so on. The last value is then used repeatedly until the end of training.
        ///
        CNTK_API TrainingParameterSchedule(const std::vector<T>& schedule, size_t unit = 1);

        ///
        /// Create a schedule using the list of key-value pairs, where the key specifies 
        /// the number of 'units' the parameter should maintain the corresponding value.
        /// The value from the last pair is used repeatedly until the end of training.
        /// For example, {{1, 0.05}, {2, 0.1}, {1, 0.005}} and unit = 100, corresponds to 
        /// a schedule where the value of '0.05' is used for the first 100 samples, then
        /// '0.1' is used for the second 200 samples, after which the values is switched
        /// to '0.005'.
        ///
        CNTK_API TrainingParameterSchedule(const std::vector<std::pair<size_t, T>>& schedule, size_t unit = 1);

        ///
        /// Returns a value corresponding to the absolute sample count from the beginning of training.
        ///
        CNTK_API virtual const T& operator[](size_t sampleCount) const;

        CNTK_API virtual ~TrainingParameterSchedule();

        CNTK_API TrainingParameterSchedule(const TrainingParameterSchedule<T>&); 
        CNTK_API TrainingParameterSchedule(TrainingParameterSchedule<T>&&); 
        CNTK_API TrainingParameterSchedule<T>& operator=(const TrainingParameterSchedule<T>&); 
        CNTK_API TrainingParameterSchedule<T>& operator=(TrainingParameterSchedule<T>&&);

    private:
        CNTK_API void ConstructSchedule(const std::vector<std::pair<size_t, T>>& schedule);

    protected:           
        std::map<size_t, T> m_schedule;
        size_t m_unit;
    };

    typedef TrainingParameterSchedule<double> LearningRatesPerSample;
    typedef TrainingParameterSchedule<double> MomentumValuesPerSample;

    ///
    /// This class allows to specify momentum as time constant in place of momentum per sample in 
    /// all of Learners factory methods. The specified values are then automatically converted into 
    /// per sample values.
    /// 
    class MomentumValuesAsTimeConstants: public MomentumValuesPerSample
    {
    public:
        MomentumValuesAsTimeConstants(double value) 
            : MomentumValuesPerSample(value)
        { 
            ConvertToPerSampleValues();
        }
        
        MomentumValuesAsTimeConstants(const std::vector<double>& schedule, size_t unit = 1) 
            : MomentumValuesPerSample(schedule, unit)
        { 
            ConvertToPerSampleValues();
        }
        
        MomentumValuesAsTimeConstants(const std::vector<std::pair<size_t, double>>& schedule, size_t unit = 1) 
            : MomentumValuesPerSample(schedule, unit)
        { 
            ConvertToPerSampleValues();
        }

    private:
        CNTK_API void ConvertToPerSampleValues();
    };

    /// A collection of additional options that affect parameter updates and 
    /// are applicable for all standard learners 
    struct AdditionalLearningOptions
    {
        double l1RegularizationWeight = 0.0;
        double l2RegularizationWeight = 0.0;
        double gaussianNoiseInjectionStdDev = 0.0;
        double gradientClippingThresholdPerSample = std::numeric_limits<double>::infinity();
        bool gradientClippingWithTruncation = true;
    };

    ///
    /// Create an instance of the CNTK built-in SGD learner.
    ///
    CNTK_API LearnerPtr SGDLearner(const std::vector<Parameter>& parameters,
                                   const LearningRatesPerSample& learningRates,
                                   AdditionalLearningOptions additionalOptions = AdditionalLearningOptions());

    ///
    /// Create an instance of the CNTK built-in Momentum SGD learner.
    ///
    CNTK_API LearnerPtr MomentumSGDLearner(const std::vector<Parameter>& parameters,
                                           const LearningRatesPerSample& learningRates,
                                           const MomentumValuesPerSample& momentumValues,
                                           AdditionalLearningOptions additionalOptions = AdditionalLearningOptions());

    ///
    /// Create an instance of the CNTK built-in Nesterov's accelerated SGD learner.
    ///
    CNTK_API LearnerPtr NesterovLearner(const std::vector<Parameter>& parameters,
                                        const LearningRatesPerSample& learningRates,
                                        const MomentumValuesPerSample& momentumValues,
                                        AdditionalLearningOptions additionalOptions = AdditionalLearningOptions());

    ///
    /// Create an instance of the CNTK built-in FSAdaGrad (improved AdaGrad) learner.
    ///
    CNTK_API LearnerPtr FSAdaGradLearner(const std::vector<Parameter>& parameters,
                                         const LearningRatesPerSample& learningRates,
                                         const MomentumValuesPerSample& momentumValues,
                                         const double targetAdagradAvDenom = 0.0025, // 1/400 magic constant 
                                         const size_t adagradT = 2 * 3600 * 100,
                                         AdditionalLearningOptions additionalOptions = AdditionalLearningOptions());

    ///
    /// Create an instance of the CNTK built-in AdaGrad learner.
    ///
    CNTK_API LearnerPtr AdaGradLearner(const std::vector<Parameter>& parameters,
                                       const LearningRatesPerSample& learningRates,
                                       bool needAveMultiplier = true,
                                       AdditionalLearningOptions additionalOptions = AdditionalLearningOptions());

    ///
    /// Create an instance of the CNTK built-in RMSProp learner.
    ///
    CNTK_API LearnerPtr RMSPropLearner(const std::vector<Parameter>& parameters,
                                       const LearningRatesPerSample& learningRates,
                                       double gamma,
                                       double inc,
                                       double dec,
                                       double max,
                                       double min,
                                       bool needAveMultiplier = true,
                                       AdditionalLearningOptions additionalOptions = AdditionalLearningOptions());

    ///
    /// Trainer is the top-level abstraction responsible for the orchestration of the training of a model
    /// using the specified learners and training data either explicitly supplied as Value objects or from
    /// a MinibatchSource object.
    ///
    class Trainer
    {
    public:
        ///
        /// Construct a Trainer to train the specified 'model' with the specified 'trainingLoss' Variable as the training criterion
        /// and using the specified set of 'parameterLearners' for updating the model's parameters using computed gradients.
        ///
        CNTK_API Trainer(const FunctionPtr& model, const FunctionPtr& lossFunction, const std::unordered_set<LearnerPtr>& parameterLearners);

        ///
        /// Construct a Trainer to train the specified 'model' with the specified 'trainingLoss' as the training criterion,
        /// the specified 'evaluationFunction' as the criterion for evaluating the trained model's quality, and using the specified set
        /// of 'parameterLearners' for updating the model's parameters using computed gradients.
        ///
        // TODO: Add overload for multiple evaluation criterion
        CNTK_API Trainer(const FunctionPtr& model, const FunctionPtr& lossFunction, const FunctionPtr& evaluationFunction, const std::unordered_set<LearnerPtr>& parameterLearners);

        ///
        /// Optimize model parameters using the specified 'arguments' minibatch of training samples.
        /// Returns false if all parameter learners indicate end of learning (through their Update method's return value).
        ///
        CNTK_API bool TrainMinibatch(const std::unordered_map<Variable, ValuePtr>& arguments, const DeviceDescriptor& computeDevice = DeviceDescriptor::UseDefaultDevice());

        ///
        /// Optimize model parameters using the specified 'arguments' minibatch of training samples.
        /// The variables specified in the 'outputsToFetch' map denote the subset of 'this' Function's output variables that the caller wants to obtain values of. 
        /// Callers may specify the storage to be used for storing the 'outputs' Values or pass null in which case the implementation allocates the actual storage
        /// for the 'outputs' for which the ValuePtr mapping was left null by the caller.
        /// Returns false if all parameter learners indicate end of learning (through their Update method's return value).
        ///
        CNTK_API bool TrainMinibatch(const std::unordered_map<Variable, ValuePtr>& arguments, std::unordered_map<Variable, ValuePtr>& outputsToFetch, const DeviceDescriptor& computeDevice = DeviceDescriptor::UseDefaultDevice());

        ///
        /// Test the model on the specified batch of samples using the evaluation Function specified during construction of the Trainer
        /// Returns the average evaluation criterion value per sample for the tested minibatch of samples
        ///
        CNTK_API double TestMinibatch(const std::unordered_map<Variable, ValuePtr>& arguments, const DeviceDescriptor& computeDevice = DeviceDescriptor::UseDefaultDevice());

        ///
        /// Checkpoint the model and other Trainer state at the specified file location
        ///
        CNTK_API void SaveCheckpoint(const std::wstring& modelFilePath);

        ///
        /// Restore the model and trainer state from a previously saved model and checkpoint from the specified file location
        ///
        CNTK_API void RestoreFromCheckpoint(const std::wstring& modelFilePath);

        ///
        /// Model being trained by 'this' Trainer.
        ///
        FunctionPtr Model() const { return m_model; }

        ///
        /// Loss function that is used as the optimization criterion for learning the model's parameters.
        ///
        FunctionPtr LossFunction() const { return m_lossFunction; }

        ///
        /// Evaluation Function that is used as for the criterion for evaluating the trained model's quality.
        ///
        FunctionPtr EvaluationFunction() const { return m_evaluationFunction; }

        ///
        /// Returns the average training loss per sample for the last minibatch trained.
        ///
        CNTK_API double PreviousMinibatchLossAverage() const;

        ///
        /// Returns the average evaluation criterion value per sample for the last minibatch trained.
        ///
        CNTK_API double PreviousMinibatchEvaluationAverage() const;

        ///
        /// Returns the number of samples in the last minibatch trained with
        ///
        size_t PreviousMinibatchSampleCount() const { return m_prevMinibatchNumSamples; }

        ///
        /// Learners associated with this Trainer for updating the model's parameters using computed gradients.
        ///
        const std::unordered_set<LearnerPtr>& ParameterLearners() const { return m_parameterLearners; }

    private:
        FunctionPtr m_combinedTrainingFunction;
        FunctionPtr m_model;
        FunctionPtr m_lossFunction;
        FunctionPtr m_aggregatedLossFunction;
        FunctionPtr m_evaluationFunction;
        FunctionPtr m_aggregatedEvaluationFunction;

        std::unordered_set<LearnerPtr> m_parameterLearners;

        size_t m_prevMinibatchNumSamples;
        ValuePtr m_prevMinibatchAggregateTrainingLossValue;
        ValuePtr m_prevMinibatchAggregateEvalCriterionValue;
    };

    ///
    /// Describes an input stream: its name, element type, storage, etc.
    ///
    struct StreamInformation
    {
        std::wstring m_name;           // Unique name of the stream
        size_t m_id;                   // Unique identifier of the stream
        StorageFormat m_storageFormat; // Storage format of the stream
        DataType m_elementType;        // Element type of the stream
        NDShape m_sampleLayout;        // Layout of the sample for the stream
    };

    inline bool operator==(const StreamInformation& left, const StreamInformation& right)
    {
        return ((left.m_id == right.m_id) &&
                (left.m_name == right.m_name) &&
                (left.m_storageFormat == right.m_storageFormat) &&
                (left.m_elementType == right.m_elementType) &&
                (left.m_sampleLayout == right.m_sampleLayout));
    }
}

namespace std {
    template <> struct hash<CNTK::StreamInformation>
    {
        size_t operator()(const CNTK::StreamInformation& x) const
        {
            return std::hash<size_t>()(x.m_id);
        }
    };
}

namespace CNTK
{
    struct MinibatchData
    {
        size_t m_numSequences;
        size_t m_numSamples;
        ValuePtr m_data;
    };

    ///
    /// Abstraction for generating minibatches of samples for training/evaluation.
    ///
    class MinibatchSource : public std::enable_shared_from_this<MinibatchSource>
    {
    public:
        ///
        /// Describes the streams 'this' MinibatchSource produces.
        ///
        virtual const std::unordered_set<StreamInformation>& StreamInfos() = 0;

        ///
        /// Reads a minibatch that contains data for all input streams.
        /// The minibatch size is specified terms of #samples and/or #sequences for the primary input stream; value of 0 for #samples/#sequences means unspecified.
        /// In case the size is specified in terms of both #sequences and #samples, the smaller of the 2 is taken.
        /// An empty map is returned when the MinibatchSource has no more data to return.
        ///
        virtual const std::unordered_map<StreamInformation, MinibatchData>& GetNextMinibatch(size_t minibatchSizeInSamples,
                                                                                             size_t minibatchSizeInSequences,
                                                                                             const DeviceDescriptor& device = DeviceDescriptor::UseDefaultDevice()) = 0;

        ///
        /// Destruct this MinibatchSource.
        ///
        virtual ~MinibatchSource() {}

    public:
        ///
        /// Gets the description of the stream with given name. 
        /// Throws an exception of there are none or multiple streams with this same name.
        ///
        CNTK_API const StreamInformation& StreamInfo(const std::wstring& streamName);

        ///
        /// Gets the description of the stream that matches the attributes (Shape, DataType and StorageFormat) of the specified Variable object
        /// Throws an exception if there are none or multiple streams matching the Variable's attributes
        ///
        CNTK_API const StreamInformation& StreamInfo(const Variable& variableToMatch);

        ///
        /// Reads a minibatch that contains data for all input streams.
        /// The minibatch size is specified terms of #samples for the primary input stream.
        /// An empty map is returned when the MinibatchSource has no more data to return.
        ///
        CNTK_API const std::unordered_map<StreamInformation, MinibatchData>& GetNextMinibatch(size_t minibatchSizeInSamples, const DeviceDescriptor& device = DeviceDescriptor::UseDefaultDevice());

        // TODO: Methods to save and restore from checkpoints

        // Disallow copy and move construction and assignment
        MinibatchSource(const MinibatchSource&) = delete; MinibatchSource(MinibatchSource&&) = delete; MinibatchSource& operator=(const MinibatchSource&) = delete; MinibatchSource& operator=(MinibatchSource&&) = delete;

    protected:
        MinibatchSource() {}
    };

    ///
    /// Instantiate the CNTK built-in composite minibatch source.
    ///
    CNTK_API MinibatchSourcePtr CreateCompositeMinibatchSource(const Dictionary& configuration);

    struct StreamConfiguration
    {
        StreamConfiguration(const std::wstring& streamName, size_t dim, bool isSparse = false, const std::wstring& streamAlias = L"")
            : m_streamName(streamName), m_dim(dim), m_isSparse(isSparse), m_streamAlias(streamAlias)
        {}

        std::wstring m_streamName;
        size_t m_dim;
        bool m_isSparse;
        std::wstring m_streamAlias;
    };

    /// 
    /// Instantiate the CNTK built-in test format minibatch source
    ///
    inline MinibatchSourcePtr TextFormatMinibatchSource(const std::wstring& dataFilePath, const std::vector<StreamConfiguration>& streamConfigs, size_t epochSize = SIZE_MAX)
    {
        CNTK::Dictionary minibatchSourceConfiguration;
        minibatchSourceConfiguration[L"epochSize"] = epochSize;

        CNTK::Dictionary deserializerConfiguration;
        deserializerConfiguration[L"type"] = L"CNTKTextFormatDeserializer";
        deserializerConfiguration[L"file"] = dataFilePath;

        CNTK::Dictionary inputStreamsConfig;
        for (auto streamConfig : streamConfigs)
        {
            std::wstring streamName = streamConfig.m_streamName;
            size_t streamDim = streamConfig.m_dim;
            bool isSparse = streamConfig.m_isSparse;
            std::wstring streamAlias = streamConfig.m_streamAlias;

            CNTK::Dictionary inputStreamConfig;
            inputStreamConfig[L"dim"] = streamDim;
            inputStreamConfig[L"format"] = isSparse ? L"sparse" : L"dense";
            if (!streamAlias.empty())
                inputStreamConfig[L"alias"] = streamAlias;

            inputStreamsConfig[streamName] = inputStreamConfig;
        }

        deserializerConfiguration[L"input"] = inputStreamsConfig;
        minibatchSourceConfiguration[L"deserializers"] = std::vector<CNTK::DictionaryValue>({ deserializerConfiguration });

        return CreateCompositeMinibatchSource(minibatchSourceConfiguration);
    }

    ///
    /// Compute the per dimension means and variances for each of the specified streams using data from the specified minibatchSource.
    ///
    CNTK_API void ComputeInputPerDimMeansAndInvStdDevs(const MinibatchSourcePtr& minibatchSource,
                                                       std::unordered_map<StreamInformation, std::pair<NDArrayViewPtr, NDArrayViewPtr>>& computedMeanAndVariances,
                                                       const DeviceDescriptor& device = DeviceDescriptor::CPUDevice());

    ///
    /// Set the process-wide setting for maximum number of CPU threads to be used by any individual compute operation
    /// Note that this is a per compute operation limit and if the user performs multiple compute operations concurrently
    /// by launching multiple threads and performing a compute operation inside, it will result in each of those concurrently
    /// executing operations to use the specified number of CPU threads limit.
    ///
    CNTK_API void SetMaxNumCPUThreads(size_t numCPUThreads);

    ///
    /// Returns the current process-wide setting for maximum number of CPU threads to be used by any individual compute operation
    ///
    CNTK_API size_t GetMaxNumCPUThreads();
}<|MERGE_RESOLUTION|>--- conflicted
+++ resolved
@@ -1021,16 +1021,6 @@
     /// g) Dictionary
     /// h) NDArrayView
     ///
-<<<<<<< HEAD
-    enum class VariableKind : unsigned int
-    {
-        Input = 0,
-        Output = 1,
-        Parameter = 2,
-        Constant = 3,
-        Placeholder = 4,
-    };
-=======
     /// TODO: We need to have native support for DictionaryValue<vector> and DictionaryValue<NDArrayView>.
     class DictionaryValue final
     {
@@ -1049,7 +1039,6 @@
             Dictionary,
             NDArrayView,
         };
->>>>>>> 6476614a
 
         static const char* TypeName(Type type)
         {
@@ -1082,47 +1071,15 @@
             }
         }
 
-<<<<<<< HEAD
-    namespace Internal
-    {
-        inline std::wstring GenerateUid(std::wstring&& prefix)
-        {
-            return prefix + std::to_wstring(Internal::NewUniqueId());
-        }
-
-        inline std::wstring GenerateUid(VariableKind varKind)
-        {
-            return GenerateUid(std::wstring(VariableKindName(varKind)));
-        }
-
-        inline std::wstring GenerateUid(const wchar_t* prefix)
-        {
-            return GenerateUid(std::wstring(prefix));
-=======
     public:
         DictionaryValue() : m_valueType(Type::None)
         {
->>>>>>> 6476614a
-        }
-
-<<<<<<< HEAD
-    ///
-    /// Denotes a symbolic entity corresponding to the inputs and outputs of a Function.
-    /// A Variable is symbolic and does not represent the actual values.
-    /// Also, Variable type is a value type and copies of a Variable object are aliases of the
-    /// source Variable object itself and have the same identity.
-    ///
-    class Variable : private IDictionarySerializable
-    {
-        friend bool operator==(const Variable& first, const Variable& second);
-        friend class Function;
-        friend class CompositeFunction;
-=======
+        }
+
         DictionaryValue(bool value) : m_valueType(GetValueType<bool>())
         {
             m_data.m_boolean = value;
         }
->>>>>>> 6476614a
 
         DictionaryValue(size_t value) : m_valueType(GetValueType<size_t>())
         {
@@ -1235,20 +1192,12 @@
             return m_data.m_boolean;
         }
 
-<<<<<<< HEAD
-        ///
-        /// Returns the Function object which 'this' variable is an output of.
-        /// Returns null when called for a Variable that is not of 'Output' VariableKind.
-        ///
-        CNTK_API FunctionPtr Owner() const;
-=======
         template <typename T, typename std::enable_if<std::is_same<T, bool>::value>::type* = nullptr>
         T& Value()
         {
             VerifyType<T>();
             return m_data.m_boolean;
         }
->>>>>>> 6476614a
 
         template <typename T, typename std::enable_if<std::is_same<T, size_t>::value>::type* = nullptr>
         const T& Value() const
@@ -1321,13 +1270,6 @@
             return m_valueType != Type::None;
         }
 
-<<<<<<< HEAD
-        CNTK_API virtual Dictionary Serialize() const override;
-
-        virtual size_t CurrentVersion() const override { return s_modelVersion; }
-
-        CNTK_API static Variable Load(const Dictionary& dictionary, const CNTK::DeviceDescriptor& device = DeviceDescriptor::UseDefaultDevice());
-=======
         Type ValueType() const
         {
             return m_valueType;
@@ -1338,7 +1280,6 @@
 
         friend CNTK_API std::istream& operator>>(std::istream& stream, DictionaryValue& us);
         friend CNTK_API std::ostream& operator<<(std::ostream& stream, const DictionaryValue& us);
->>>>>>> 6476614a
 
     private:
         template <typename T>
@@ -1408,13 +1349,7 @@
             void* m_ptr;
         } m_data;
 
-<<<<<<< HEAD
-        VariableFieldsPtr m_dataFields;
-
-        static const size_t s_modelVersion = 1;
-=======
         const size_t version = 1;
->>>>>>> 6476614a
     };
 
     ///
@@ -1470,13 +1405,13 @@
     ///
     /// Enumeration type denoting the kind of a symbolic Variable object
     ///
-    enum class VariableKind
-    {
-        Input,
-        Output,
-        Parameter,
-        Constant,
-        Placeholder
+    enum class VariableKind : unsigned int
+    {
+        Input = 0,
+        Output = 1,
+        Parameter = 2,
+        Constant = 3,
+        Placeholder = 4,
     };
 
     inline const wchar_t* VariableKindName(VariableKind variableKind)
@@ -1500,9 +1435,19 @@
 
     namespace Internal
     {
+        inline std::wstring GenerateUid(std::wstring&& prefix)
+        {
+            return prefix + std::to_wstring(Internal::NewUniqueId());
+        }
+
         inline std::wstring GenerateUid(VariableKind varKind)
         {
-            return std::wstring(VariableKindName(varKind)) + std::to_wstring(Internal::NewUniqueId());
+            return GenerateUid(std::wstring(VariableKindName(varKind)));
+        }
+
+        inline std::wstring GenerateUid(const wchar_t* prefix)
+        {
+            return GenerateUid(std::wstring(prefix));
         }
     }
 
@@ -1519,7 +1464,7 @@
     /// Also, Variable type is a value type and copies of a Variable object are aliases of the
     /// source Variable object itself and have the same identity.
     ///
-    class Variable
+    class Variable : private IDictionarySerializable
     {
         friend bool operator==(const Variable& first, const Variable& second);
         friend class Function;
@@ -1616,7 +1561,7 @@
         const std::wstring& Uid() const { return m_dataFields->m_uid; }
 
         ///
-        /// Returns the Function object which 'this' variable is an ouptut of.
+        /// Returns the Function object which 'this' variable is an output of.
         /// Returns null when called for a Variable that is not of 'Output' VariableKind.
         ///
         CNTK_API FunctionPtr Owner() const;
@@ -1664,8 +1609,14 @@
             return clonedVariable;
         }
 
+        CNTK_API virtual Dictionary Serialize() const override;
+
         template <typename ElementType>
         static NDArrayViewPtr CreateValueFromParameterInitializer(const NDShape& shape, const ParameterInitializer& initConfig, const DeviceDescriptor& device);
+
+        virtual size_t CurrentVersion() const override { return s_modelVersion; }
+
+        CNTK_API static Variable Load(const Dictionary& dictionary, const CNTK::DeviceDescriptor& device = DeviceDescriptor::UseDefaultDevice());
 
     private:
 
@@ -1729,6 +1680,8 @@
 
     protected:
         VariableFieldsPtr m_dataFields;
+
+        static const size_t s_modelVersion = 1;
     };
 
     inline bool operator==(const Variable& first, const Variable& second)
@@ -1970,11 +1923,6 @@
             return Constant({}, dataType, value, device);
         }
 
-<<<<<<< HEAD
-        CNTK_API const DictionaryValue& operator[](const wchar_t* key) const;
-
-        const DictionaryValue& operator[](const std::wstring& key) const
-=======
         ///
         /// Create a scalar constant. The specified value is cast to the specified DataType
         ///
@@ -1989,7 +1937,6 @@
         ///
         explicit Constant(const Variable& variable)
             : Variable(variable)
->>>>>>> 6476614a
         {
             if (!IsConstant())
                 InvalidArgument("A non-constant Variable being converted to a Constant");
@@ -2054,6 +2001,396 @@
 
 namespace CNTK
 {
+    ///
+    /// A serializable value represents one of:
+    /// a) Boolean
+    /// b) Signed long integer
+    /// c) Single and double precision floating point values
+    /// d) NDShape
+    /// e) Axis
+    /// f) vector<DictionaryValue>
+    /// g) Dictionary
+    /// h) NDArrayView
+    ///
+    /// TODO: We need to have native support for DictionaryValue<vector> and DictionaryValue<NDArrayView>.
+    class DictionaryValue final
+    {
+    public:
+        enum class Type : unsigned int
+        {
+            None,
+            Bool,
+            SizeT,
+            Float,
+            Double,
+            String,
+            NDShape,
+            Axis,
+            Vector,
+            Dictionary,
+            NDArrayView,
+        };
+
+        static const char* TypeName(Type type)
+        {
+            switch (type)
+            {
+            case Type::None:
+                return "None";
+            case Type::Bool:
+                return "Bool";
+            case Type::SizeT:
+                return "SizeT";
+            case Type::Float:
+                return "Float";
+            case Type::Double:
+                return "Double";
+            case Type::String:
+                return "String";
+            case Type::NDShape:
+                return "NDShape";
+            case Type::Axis:
+                return "Axis";
+            case Type::Vector:
+                return "Vector";
+            case Type::Dictionary:
+                return "Dictionary";
+            case Type::NDArrayView:
+                return "NDArrayView";
+            default:
+                LogicError("Unknown DictionaryValue::Type");
+            }
+        }
+
+    public:
+        DictionaryValue() : m_valueType(Type::None)
+        {
+        }
+
+        DictionaryValue(bool value) : m_valueType(GetValueType<bool>())
+        {
+            m_data.m_boolean = value;
+        }
+
+        DictionaryValue(size_t value) : m_valueType(GetValueType<size_t>())
+        {
+            m_data.m_sizeT = value;
+        }
+
+        DictionaryValue(float value) : m_valueType(GetValueType<float>())
+        {
+            m_data.m_float = value;
+        }
+
+        DictionaryValue(double value) : m_valueType(GetValueType<double>())
+        {
+            m_data.m_double = value;
+        }
+
+        DictionaryValue(const wchar_t* value)
+            : DictionaryValue(std::wstring(value))
+        {}
+
+        // Due to SWIG we had to flatten this template for vector<DictionaryValue>
+        DictionaryValue(const std::vector<CNTK::DictionaryValue>& value) : m_valueType(GetValueType<std::vector<CNTK::DictionaryValue>>())
+        {
+            AllocateDataPtr(value);
+        }
+
+        template <typename T>
+        DictionaryValue(const T& value) : m_valueType(GetValueType<T>())
+        {
+            static_assert((std::is_same<T, NDShape>::value ||
+                std::is_same<T, Axis>::value ||
+                std::is_same<T, std::wstring>::value ||
+                std::is_same<T, std::vector<DictionaryValue>>::value ||
+                std::is_same<T, Dictionary>::value ||
+                std::is_same<T, NDArrayView>::value),
+                "Unsupported ValueType");
+
+            AllocateDataPtr(value);
+        }
+
+        DictionaryValue(const DictionaryValue& other) : m_valueType(Type::Bool)
+        {
+            // The m_valueType must have been set to a non-ptr type to prevent an attempt to interpret
+            // the underlying underlying uninitialized value as a ptr and free it.
+            *this = other;
+        }
+
+        DictionaryValue(DictionaryValue&& other) : m_valueType(Type::Bool)
+        {
+            // The m_valueType must have been set to a non-ptr type to prevent an attempt to interpret
+            // the underlying underlying uninitialized value as a ptr and free it.
+            *this = std::move(other);
+        }
+        DictionaryValue& operator=(const DictionaryValue& other)
+        {
+            if (this != &other)
+            {
+                FreeDataPtr();
+
+                m_valueType = other.m_valueType;
+                m_data = other.m_data;
+
+                if (other.m_valueType == Type::String)
+                    AllocateDataPtr(other.Value<std::wstring>());
+                else if (other.m_valueType == Type::NDShape)
+                    AllocateDataPtr(other.Value<NDShape>());
+                else if (other.m_valueType == Type::Axis)
+                    AllocateDataPtr(other.Value<Axis>());
+                else if (other.m_valueType == Type::Vector)
+                    AllocateDataPtr(other.Value<std::vector<DictionaryValue>>());
+                else if (other.m_valueType == Type::Dictionary)
+                    AllocateDataPtr(other.Value<Dictionary>());
+                else if (other.m_valueType == Type::NDArrayView)
+                    AllocateDataPtr(other.Value<NDArrayView>());
+            }
+
+            return *this;
+        }
+
+        DictionaryValue& operator=(DictionaryValue&& other)
+        {
+            FreeDataPtr();
+
+            m_valueType = other.m_valueType;
+            m_data = other.m_data;
+
+            if (other.m_valueType == Type::String ||
+                other.m_valueType == Type::NDShape ||
+                other.m_valueType == Type::Axis ||
+                other.m_valueType == Type::Vector ||
+                other.m_valueType == Type::Dictionary ||
+                other.m_valueType == Type::NDArrayView)
+            {
+                other.m_data.m_ptr = nullptr;
+            }
+
+            other.m_valueType = Type::None;
+
+            return *this;
+        }
+        ~DictionaryValue()
+        {
+            FreeDataPtr();
+        }
+
+        template <typename T, typename std::enable_if<std::is_same<T, bool>::value>::type* = nullptr>
+        const T& Value() const
+        {
+            VerifyType<T>();
+            return m_data.m_boolean;
+        }
+
+        template <typename T, typename std::enable_if<std::is_same<T, bool>::value>::type* = nullptr>
+        T& Value()
+        {
+            VerifyType<T>();
+            return m_data.m_boolean;
+        }
+
+        template <typename T, typename std::enable_if<std::is_same<T, size_t>::value>::type* = nullptr>
+        const T& Value() const
+        {
+            VerifyType<T>();
+            return m_data.m_sizeT;
+        }
+
+        template <typename T, typename std::enable_if<std::is_same<T, size_t>::value>::type* = nullptr>
+        T& Value()
+        {
+            VerifyType<T>();
+            return m_data.m_sizeT;
+        }
+
+        template <typename T, typename std::enable_if<std::is_same<T, float>::value>::type* = nullptr>
+        const T& Value() const
+        {
+            VerifyType<T>();
+            return m_data.m_float;
+        }
+
+        template <typename T, typename std::enable_if<std::is_same<T, float>::value>::type* = nullptr>
+        T& Value()
+        {
+            VerifyType<T>();
+            return m_data.m_float;
+        }
+
+        template <typename T, typename std::enable_if<std::is_same<T, double>::value>::type* = nullptr>
+        const T& Value() const
+        {
+            VerifyType<T>();
+            return m_data.m_double;
+        }
+
+        template <typename T, typename std::enable_if<std::is_same<T, double>::value>::type* = nullptr>
+        T& Value()
+        {
+            VerifyType<T>();
+            return m_data.m_double;
+        }
+
+        template <typename T, typename std::enable_if<std::is_same<T, NDShape>::value ||
+            std::is_same<T, Axis>::value ||
+            std::is_same<T, std::wstring>::value ||
+            std::is_same<T, std::vector<DictionaryValue>>::value ||
+            std::is_same<T, Dictionary>::value ||
+            std::is_same<T, NDArrayView>::value>::type* = nullptr>
+            const T& Value() const
+        {
+            VerifyType<T>();
+            return *(reinterpret_cast<T*>(m_data.m_ptr));
+        }
+
+        template <typename T, typename std::enable_if<std::is_same<T, NDShape>::value ||
+            std::is_same<T, Axis>::value ||
+            std::is_same<T, std::wstring>::value ||
+            std::is_same<T, std::vector<DictionaryValue>>::value ||
+            std::is_same<T, Dictionary>::value ||
+            std::is_same<T, NDArrayView>::value>::type* = nullptr>
+            T& Value()
+        {
+            VerifyType<T>();
+            return *(reinterpret_cast<T*>(m_data.m_ptr));
+        }
+
+        bool HasValue() const
+        {
+            return m_valueType != Type::None;
+        }
+
+        Type ValueType() const
+        {
+            return m_valueType;
+        }
+
+        CNTK_API bool operator==(const DictionaryValue& other) const;
+        CNTK_API bool operator!=(const DictionaryValue& other) const;
+
+        friend CNTK_API std::istream& operator>>(std::istream& stream, DictionaryValue& us);
+        friend CNTK_API std::ostream& operator<<(std::ostream& stream, const DictionaryValue& us);
+
+    private:
+        template <typename T>
+        static Type GetValueType()
+        {
+            static_assert((std::is_same<T, bool>::value ||
+                std::is_same<T, size_t>::value ||
+                std::is_same<T, float>::value ||
+                std::is_same<T, double>::value ||
+                std::is_same<T, std::wstring>::value ||
+                std::is_same<T, NDShape>::value ||
+                std::is_same<T, Axis>::value ||
+                std::is_same<T, std::vector<DictionaryValue>>::value ||
+                std::is_same<T, Dictionary>::value ||
+                std::is_same<T, NDArrayView>::value),
+                "Unsupported ValueType");
+
+            if (std::is_same<T, bool>::value)                                      return Type::Bool;
+            if (std::is_same<T, size_t>::value)                                    return Type::SizeT;
+            if (std::is_same<T, float>::value)                                     return Type::Float;
+            if (std::is_same<T, double>::value)                                    return Type::Double;
+            if (std::is_same<T, std::wstring>::value)                              return Type::String;
+            if (std::is_same<T, NDShape>::value)                                   return Type::NDShape;
+            if (std::is_same<T, Axis>::value)                                      return Type::Axis;
+            if (std::is_same<T, std::vector<DictionaryValue>>::value)              return Type::Vector;
+            if (std::is_same<T, Dictionary>::value)                                return Type::Dictionary;
+            if (std::is_same<T, NDArrayView>::value)                               return Type::NDArrayView;
+        }
+
+        template <typename T>
+        void VerifyType() const
+        {
+            if (GetValueType<T>() != m_valueType)
+                RuntimeError("Reading a DictionaryValue as the wrong type; Reading as type %s when actual type is %s", typeid(T).name(), DictionaryValue::TypeName(m_valueType));
+        }
+
+        template <typename T>
+        CNTK_API void AllocateDataPtr(const T& value);
+
+        template <typename T>
+        CNTK_API void FreePtrAsType();
+
+        CNTK_API void FreeDataPtr()
+        {
+            if (m_valueType == Type::String)
+                FreePtrAsType<std::wstring>();
+            else if (m_valueType == Type::NDShape)
+                FreePtrAsType<NDShape>();
+            else if (m_valueType == Type::Axis)
+                FreePtrAsType<Axis>();
+            else if (m_valueType == Type::Vector)
+                FreePtrAsType<std::vector<DictionaryValue>>();
+            else if (m_valueType == Type::Dictionary)
+                FreePtrAsType<Dictionary>();
+            else if (m_valueType == Type::Dictionary)
+                FreePtrAsType<NDArrayView>();
+        }
+
+        Type m_valueType;
+
+        union ValueData
+        {
+            bool m_boolean;
+            size_t m_sizeT;
+            float m_float;
+            double m_double;
+            void* m_ptr;
+        } m_data;
+
+        const size_t version = 1;
+    };
+
+    ///
+    /// A type denoting a dictionary (keyed by Unicode strings) of serializable values (dynamically typed).
+    ///
+    class Dictionary final
+    {
+        friend inline void AddConfigString(std::wstringstream& s, const DictionaryValue& value, size_t numIndentationSpaces);
+        friend class CompositeMinibatchSource;
+    public:
+        CNTK_API Dictionary();
+        CNTK_API ~Dictionary();
+
+        CNTK_API Dictionary(const Dictionary&);
+        CNTK_API Dictionary& operator=(const Dictionary&);
+
+        CNTK_API Dictionary(Dictionary&& other);
+        CNTK_API Dictionary& operator=(Dictionary&& other);
+
+        CNTK_API DictionaryValue& operator[](const wchar_t* key);
+        DictionaryValue& operator[](const std::wstring& key)
+        {
+            return operator[](key.c_str());
+        }
+
+        CNTK_API const DictionaryValue& operator[](const wchar_t* key) const;
+
+        const DictionaryValue& operator[](const std::wstring& key) const
+        {
+            return operator[](key.c_str());
+        }
+
+        CNTK_API bool Contains(const wchar_t* key) const;
+
+        bool Contains(const std::wstring& key) const
+        {
+            return Contains(key.c_str());
+        }
+
+        CNTK_API bool operator==(const Dictionary& other) const;
+        CNTK_API bool operator!=(const Dictionary& other) const;
+
+        friend CNTK_API std::istream& operator>>(std::istream& stream, Dictionary& us);
+        friend CNTK_API std::ostream& operator<<(std::ostream& stream, const Dictionary& us);
+
+    private:
+        std::shared_ptr<std::unordered_map<std::wstring, DictionaryValue>> m_dictionaryData;
+        const size_t version = 1;
+    };
+
     ///
     /// Encapsulates the internal computation state of a Function computed as part of the 'Forward' call on a Function
     /// that must be passed to a subsequent 'Backward' call on the same Function to backpropagate gradient values
@@ -2128,9 +2465,9 @@
         /// for backpropagating gradients through this function.
         ///
         virtual BackPropStatePtr Forward(const std::unordered_map<Variable, ValuePtr>& arguments,
-                                         std::unordered_map<Variable, ValuePtr>& outputs,
-                                         const DeviceDescriptor& computeDevice = DeviceDescriptor::UseDefaultDevice(),
-                                         const std::unordered_set<Variable>& outputsToRetainBackwardStateFor = {}) = 0;
+                                                  std::unordered_map<Variable, ValuePtr>& outputs,
+                                                  const DeviceDescriptor& computeDevice = DeviceDescriptor::UseDefaultDevice(),
+                                                  const std::unordered_set<Variable>& outputsToRetainBackwardStateFor = {}) = 0;
 
         ///
         /// Backpropagates supplied 'rootGradientValues' for one or more of the output variables of the Function, to produce gradient Values
@@ -2142,8 +2479,8 @@
         /// computation that this gradient backpropagation corresponds to.
         ///
         virtual void Backward(const BackPropStatePtr& state,
-                              const std::unordered_map<Variable, ValuePtr>& rootGradientValues,
-                              std::unordered_map<Variable, ValuePtr>& backPropagatedGradientValuesForInputs) = 0;
+            const std::unordered_map<Variable, ValuePtr>& rootGradientValues,
+                                       std::unordered_map<Variable, ValuePtr>& backPropagatedGradientValuesForInputs) = 0;
 
         ///
         /// Returns the name of the operation that this Function denotes
@@ -2326,18 +2663,11 @@
         ///
         Function(const std::vector<Variable>& inputs, const std::vector<Variable>& outputs, Dictionary&& functionConfig, const std::wstring& name = L"", const std::wstring& uid = Internal::GenerateUid(L"UserDefinedFunction"))
             : Function(inputs, outputs, std::move(functionConfig), nullptr, name, uid)
-        {
-        }
+            {}
 
     private:
-<<<<<<< HEAD
-        void RestoreFromLegacyModel(const std::wstring& modelFilePath);
 
         CNTK_API Function(const std::vector<Variable>& inputs, const std::vector<Variable>& outputs, Dictionary&& functionConfig, const FunctionPtr& rootFunction, const std::wstring& name, const std::wstring& uid);
-
-    private:
-=======
->>>>>>> 6476614a
 
         std::vector<Variable> m_inputs;
         std::vector<Variable> m_outputs;
@@ -2743,19 +3073,7 @@
         ///
         /// Optionally overridable method to checkpoint the learner's state.
         ///
-<<<<<<< HEAD
         CNTK_API virtual Dictionary Serialize() const override { return Dictionary(); }
-=======
-        // TODO: move the following two methods into ISerializable interface, make 
-        // Learner (and all other entities that need checkpointing capability) implement it.
-        virtual Dictionary GetCheckpointState() const 
-        {
-            Dictionary baseCheckpointState;
-            baseCheckpointState[LearningRateAttributeName] = m_learningRate;
-
-            return baseCheckpointState;
-        }
->>>>>>> 6476614a
 
         ///
         /// Optionally overridable method to restore the learner's state from a previous checkpoint.
@@ -2771,15 +3089,14 @@
         ///
         virtual ~Learner() {}
 
-<<<<<<< HEAD
         ///
         /// This method needs to be explicitly overriden in subclasses.
         ///
         CNTK_API virtual size_t CurrentVersion() const override { NOT_IMPLEMENTED }
-=======
-        virtual void ResetLearningRate(double learningRate) { m_learningRate = learningRate; }
-        virtual double LearningRate() const { return m_learningRate; }
->>>>>>> 6476614a
+
+
+        virtual void ResetLearningRate(double learningRate) { XXX }
+        virtual double LearningRate() const { XXX }
 
     protected:
         Learner(const std::vector<Parameter>& parameters, double learningRate)
